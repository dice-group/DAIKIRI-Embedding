from dicee.executer import Execute
import pytest
<<<<<<< HEAD
from dicee.config import Namespace as Args
=======
from dicee.config import Arguments

>>>>>>> 366073b9
class TestCV_NegSample:
    @pytest.mark.filterwarnings('ignore::UserWarning')
    def test_conex_NegSample(self):
        args = Arguments()
        args.model = 'ConEx'
        args.num_epochs = 1
        args.scoring_technique = 'NegSample'
        args.neg_ratio = 1
        args.path_dataset_folder = 'KGs/Family'
        args.batch_size = 1024
        args.lr = 0.01
        args.embedding_dim = 32
        args.backend = 'pandas'  #  Error with polars because sep="\s" should be a single byte character, but is 2 bytes long.
        args.eval_model = 'train'
        args.trainer = 'torchCPUTrainer'
        args.num_folds_for_cv = 3
        Execute(args).start()

    @pytest.mark.filterwarnings('ignore::UserWarning')
    def test_qmult_NegSample(self):
        args = Arguments()
        args.model = 'QMult'
        args.num_epochs = 1
        args.scoring_technique = 'NegSample'
        args.neg_ratio = 1
        args.path_dataset_folder = 'KGs/Family'
        args.batch_size = 1024
        args.lr = 0.01
        args.embedding_dim = 32
        args.backend = 'pandas'  #  Error with polars becasue sep="\s" should be a single byte character, but is 2 bytes long.
        args.eval_model = 'train'
        args.trainer = 'torchCPUTrainer'
        args.num_folds_for_cv = 3
        Execute(args).start()

    @pytest.mark.filterwarnings('ignore::UserWarning')
    def test_convq_NegSample(self):
        args = Arguments()
        args.model = 'ConvQ'
        args.scoring_technique = 'NegSample'
        args.path_dataset_folder = 'KGs/Family'
        args.neg_ratio = 1
        args.num_epochs = 1
        args.batch_size = 1024
        args.lr = 0.01
        args.embedding_dim = 32
        args.backend = 'pandas'  #  Error with polars becasue sep="\s" should be a single byte character, but is 2 bytes long.
        args.eval_model = 'train'
        args.trainer = 'torchCPUTrainer'
        args.num_folds_for_cv = 3
        Execute(args).start()

    @pytest.mark.filterwarnings('ignore::UserWarning')
    def test_omult_NegSample(self):
        args = Arguments()
        args.model = 'OMult'
        args.num_epochs = 1
        args.scoring_technique = 'NegSample'
        args.path_dataset_folder = 'KGs/Family'
        args.neg_ratio = 1
        args.batch_size = 1024
        args.lr = 0.01
        args.embedding_dim = 32
        args.backend = 'pandas'  #  Error with polars becasue sep="\s" should be a single byte character, but is 2 bytes long.
        args.eval_model = 'train'
        args.trainer = 'torchCPUTrainer'
        args.num_folds_for_cv = 3
        Execute(args).start()

    @pytest.mark.filterwarnings('ignore::UserWarning')
    def test_convo_NegSample(self):
        args = Arguments()
        args.model = 'ConvO'
        args.scoring_technique = 'NegSample'
        args.path_dataset_folder = 'KGs/Family'
        args.neg_ratio = 1
        args.batch_size = 1024
        args.lr = 0.01
        args.embedding_dim = 32
        args.backend = 'pandas'  #  Error with polars becasue sep="\s" should be a single byte character, but is 2 bytes long.
        args.eval_model = 'train'
        args.trainer = 'torchCPUTrainer'
        args.num_folds_for_cv = 3
        Execute(args).start()

    def test_distmult_NegSample(self):
        args = Arguments()
        args.model = 'DistMult'
        args.scoring_technique = 'NegSample'
        args.path_dataset_folder = 'KGs/Family'
        args.neg_ratio = 1
        args.num_epochs = 1
        args.batch_size = 1024
        args.lr = 0.01
        args.embedding_dim = 32
        args.backend = 'pandas'  #  Error with polars becasue sep="\s" should be a single byte character, but is 2 bytes long.
        args.eval_model = 'train'
        args.trainer = 'torchCPUTrainer'
        args.num_folds_for_cv = 3
        Execute(args).start()

    def test_complex_NegSample(self):
        args = Arguments()
        args.model = 'ComplEx'
        args.scoring_technique = 'NegSample'
        args.path_dataset_folder = 'KGs/Family'
        args.neg_ratio = 1
        args.num_epochs = 1
        args.batch_size = 1024
        args.lr = 0.01
        args.embedding_dim = 32
        args.backend = 'pandas'  #  Error with polars becasue sep="\s" should be a single byte character, but is 2 bytes long.
        args.eval_model = 'train'
        args.trainer = 'torchCPUTrainer'
        args.num_folds_for_cv = 3
        Execute(args).start()<|MERGE_RESOLUTION|>--- conflicted
+++ resolved
@@ -1,15 +1,10 @@
 from dicee.executer import Execute
 import pytest
-<<<<<<< HEAD
-from dicee.config import Namespace as Args
-=======
-from dicee.config import Arguments
-
->>>>>>> 366073b9
+from dicee.config import Namespace
 class TestCV_NegSample:
     @pytest.mark.filterwarnings('ignore::UserWarning')
     def test_conex_NegSample(self):
-        args = Arguments()
+        args = Namespace()
         args.model = 'ConEx'
         args.num_epochs = 1
         args.scoring_technique = 'NegSample'
@@ -18,7 +13,7 @@
         args.batch_size = 1024
         args.lr = 0.01
         args.embedding_dim = 32
-        args.backend = 'pandas'  #  Error with polars because sep="\s" should be a single byte character, but is 2 bytes long.
+        args.backend = 'pandas'
         args.eval_model = 'train'
         args.trainer = 'torchCPUTrainer'
         args.num_folds_for_cv = 3
@@ -26,7 +21,7 @@
 
     @pytest.mark.filterwarnings('ignore::UserWarning')
     def test_qmult_NegSample(self):
-        args = Arguments()
+        args = Namespace()
         args.model = 'QMult'
         args.num_epochs = 1
         args.scoring_technique = 'NegSample'
@@ -35,7 +30,7 @@
         args.batch_size = 1024
         args.lr = 0.01
         args.embedding_dim = 32
-        args.backend = 'pandas'  #  Error with polars becasue sep="\s" should be a single byte character, but is 2 bytes long.
+        args.backend = 'pandas'
         args.eval_model = 'train'
         args.trainer = 'torchCPUTrainer'
         args.num_folds_for_cv = 3
@@ -43,7 +38,7 @@
 
     @pytest.mark.filterwarnings('ignore::UserWarning')
     def test_convq_NegSample(self):
-        args = Arguments()
+        args = Namespace()
         args.model = 'ConvQ'
         args.scoring_technique = 'NegSample'
         args.path_dataset_folder = 'KGs/Family'
@@ -52,7 +47,7 @@
         args.batch_size = 1024
         args.lr = 0.01
         args.embedding_dim = 32
-        args.backend = 'pandas'  #  Error with polars becasue sep="\s" should be a single byte character, but is 2 bytes long.
+        args.backend = 'pandas'
         args.eval_model = 'train'
         args.trainer = 'torchCPUTrainer'
         args.num_folds_for_cv = 3
@@ -60,7 +55,7 @@
 
     @pytest.mark.filterwarnings('ignore::UserWarning')
     def test_omult_NegSample(self):
-        args = Arguments()
+        args = Namespace()
         args.model = 'OMult'
         args.num_epochs = 1
         args.scoring_technique = 'NegSample'
@@ -69,7 +64,7 @@
         args.batch_size = 1024
         args.lr = 0.01
         args.embedding_dim = 32
-        args.backend = 'pandas'  #  Error with polars becasue sep="\s" should be a single byte character, but is 2 bytes long.
+        args.backend = 'pandas'
         args.eval_model = 'train'
         args.trainer = 'torchCPUTrainer'
         args.num_folds_for_cv = 3
@@ -77,7 +72,7 @@
 
     @pytest.mark.filterwarnings('ignore::UserWarning')
     def test_convo_NegSample(self):
-        args = Arguments()
+        args = Namespace()
         args.model = 'ConvO'
         args.scoring_technique = 'NegSample'
         args.path_dataset_folder = 'KGs/Family'
@@ -85,14 +80,14 @@
         args.batch_size = 1024
         args.lr = 0.01
         args.embedding_dim = 32
-        args.backend = 'pandas'  #  Error with polars becasue sep="\s" should be a single byte character, but is 2 bytes long.
+        args.backend = 'pandas'
         args.eval_model = 'train'
         args.trainer = 'torchCPUTrainer'
         args.num_folds_for_cv = 3
         Execute(args).start()
 
     def test_distmult_NegSample(self):
-        args = Arguments()
+        args = Namespace()
         args.model = 'DistMult'
         args.scoring_technique = 'NegSample'
         args.path_dataset_folder = 'KGs/Family'
@@ -101,14 +96,14 @@
         args.batch_size = 1024
         args.lr = 0.01
         args.embedding_dim = 32
-        args.backend = 'pandas'  #  Error with polars becasue sep="\s" should be a single byte character, but is 2 bytes long.
+        args.backend = 'pandas'
         args.eval_model = 'train'
         args.trainer = 'torchCPUTrainer'
         args.num_folds_for_cv = 3
         Execute(args).start()
 
     def test_complex_NegSample(self):
-        args = Arguments()
+        args = Namespace()
         args.model = 'ComplEx'
         args.scoring_technique = 'NegSample'
         args.path_dataset_folder = 'KGs/Family'
@@ -117,7 +112,7 @@
         args.batch_size = 1024
         args.lr = 0.01
         args.embedding_dim = 32
-        args.backend = 'pandas'  #  Error with polars becasue sep="\s" should be a single byte character, but is 2 bytes long.
+        args.backend = 'pandas'
         args.eval_model = 'train'
         args.trainer = 'torchCPUTrainer'
         args.num_folds_for_cv = 3
