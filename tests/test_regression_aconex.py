from dicee.executer import Execute
import pytest
<<<<<<< HEAD
from dicee.config import Namespace as Args
=======
from dicee.config import Arguments
>>>>>>> 366073b9

class TestRegressionAConEx:
    @pytest.mark.filterwarnings('ignore::UserWarning')
    def test_k_vs_all(self):
        args = Arguments()
        args.model = 'AConEx'
        args.scoring_technique = 'KvsAll'
        args.optim = 'Adam'
        args.path_dataset_folder = 'KGs/UMLS'
        args.num_epochs = 10
        args.batch_size = 1024
        args.lr = 0.1
        args.embedding_dim = 32
        args.num_of_output_channels = 32
        args.input_dropout_rate = 0.0
        args.hidden_dropout_rate = 0.0
        args.feature_map_dropout_rate = 0.0
        args.eval_model = 'train_val_test'
        args.read_only_few = None
        args.sample_triples_ratio = None
        args.num_folds_for_cv = None
        args.normalization = 'BatchNorm1d'
        args.init_param = 'xavier_normal'
        args.trainer = 'torchCPUTrainer'
        result = Execute(args).start()
        assert 0.70 >= result['Train']['MRR'] >= 0.68
        assert 0.57 >= result['Train']['H@1'] >= 0.54<|MERGE_RESOLUTION|>--- conflicted
+++ resolved
@@ -1,15 +1,11 @@
 from dicee.executer import Execute
 import pytest
-<<<<<<< HEAD
-from dicee.config import Namespace as Args
-=======
-from dicee.config import Arguments
->>>>>>> 366073b9
+from dicee.config import Namespace
 
 class TestRegressionAConEx:
     @pytest.mark.filterwarnings('ignore::UserWarning')
     def test_k_vs_all(self):
-        args = Arguments()
+        args = Namespace()
         args.model = 'AConEx'
         args.scoring_technique = 'KvsAll'
         args.optim = 'Adam'
