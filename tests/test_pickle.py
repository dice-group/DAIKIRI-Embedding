--- conflicted
+++ resolved
@@ -2,16 +2,12 @@
 import os
 import pickle
 import pytest
-<<<<<<< HEAD
-from dicee.config import Namespace as Args
-=======
-from dicee.config import Arguments
->>>>>>> 366073b9
+from dicee.config import Namespace
 
 class TestPickle:
     @pytest.mark.filterwarnings('ignore::UserWarning')
     def test_dismult_pickle(self):
-        args = Arguments()
+        args = Namespace()
         args.path_dataset_folder = 'KGs/UMLS'
         args.model = 'DistMult'
         executor = Execute(args)
@@ -24,7 +20,7 @@
 
     @pytest.mark.filterwarnings('ignore::UserWarning')
     def test_transe_pickle(self):
-        args = Arguments()
+        args = Namespace()
         args.path_dataset_folder = 'KGs/UMLS'
         args.model = 'TransE'
         args.scoring_technique = 'NegSample'
@@ -37,7 +33,7 @@
 
     @pytest.mark.filterwarnings('ignore::UserWarning')
     def test_qmult_pickle(self):
-        args = Arguments()
+        args = Namespace()
         args.path_dataset_folder = 'KGs/UMLS'
         args.model = 'QMult'
         args.embedding_dim = 16
@@ -51,7 +47,7 @@
 
     @pytest.mark.filterwarnings('ignore::UserWarning')
     def test_complex_pickle(self):
-        args = Arguments()  # get_default_arguments([])
+        args = Namespace()
         args.path_dataset_folder = 'KGs/UMLS'
         args.model = 'ComplEx'
         args.scoring_technique = 'NegSample'
@@ -64,7 +60,7 @@
 
     @pytest.mark.filterwarnings('ignore::UserWarning')
     def test_conex_pickle(self):
-        args = Arguments()
+        args = Namespace()
         args.path_dataset_folder = 'KGs/UMLS'
         args.model = 'ConEx'
         args.scoring_technique = 'NegSample'
