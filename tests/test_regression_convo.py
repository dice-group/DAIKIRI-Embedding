--- conflicted
+++ resolved
@@ -1,15 +1,11 @@
 from dicee.executer import Execute
 import pytest
-<<<<<<< HEAD
-from dicee.config import Namespace as Args
-=======
-from dicee.config import Arguments
->>>>>>> 366073b9
+from dicee.config import Namespace
 
 class TestRegressionConvO:
     @pytest.mark.filterwarnings('ignore::UserWarning')
     def test_k_vs_all(self):
-        args = Arguments()
+        args = Namespace()
         args.model = 'ConvO'
         args.scoring_technique = 'KvsAll'
         args.path_dataset_folder = 'KGs/UMLS'
@@ -31,7 +27,7 @@
 
     @pytest.mark.filterwarnings('ignore::UserWarning')
     def test_1_vs_all(self):
-        args = Arguments()
+        args = Namespace()
         args.model = 'ConvO'
         args.path_dataset_folder = 'KGs/UMLS'
         args.num_epochs = 10
@@ -54,7 +50,7 @@
 
     @pytest.mark.filterwarnings('ignore::UserWarning')
     def test_negative_sampling(self):
-        args = Arguments()
+        args = Namespace()
         args.model = 'ConvO'
         args.path_dataset_folder = 'KGs/UMLS'
         args.num_epochs = 10
