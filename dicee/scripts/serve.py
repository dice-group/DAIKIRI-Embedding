import argparse
from typing import Dict, List, Union
from ..knowledge_graph_embeddings import KGE
from fastapi import FastAPI
import uvicorn
from qdrant_client import QdrantClient

app = FastAPI()
# Create a neural searcher instance
neural_searcher = None
<<<<<<< HEAD


@app.get("/api/search")
def search_startup(q: str):
    return {"result": neural_searcher.search(entity=q)}


def get_default_arguments() -> argparse.Namespace:
    """
    Get default command-line arguments for a specific task.

    This function returns a set of default command-line arguments that are used for a specific task. The arguments
    include options for specifying the path to a pre-trained model, the name of a vector database collection,
    the location of the collection, host information, and port number.

    Returns
    -------
    argparse.Namespace
        A namespace containing the default command-line arguments.
    """
=======
def get_default_arguments():
>>>>>>> 2fa2dccd
    parser = argparse.ArgumentParser(add_help=False)
    parser.add_argument(
        "--path_model",
        type=str,
        required=True,
        help="The path of a directory containing pre-trained model",
    )
    parser.add_argument(
        "--collection_name",
        type=str,
        required=True,
        help="Named of the vector database collection",
    )
    parser.add_argument(
        "--collection_location", type=str, required=True, help="location"
    )
    parser.add_argument("--host", type=str, default="0.0.0.0")
    parser.add_argument("--port", type=int, default=8000)
    return parser.parse_args()

@app.get("/")
async def root():
    return {"message": "Hello Dice Embedding User"}

@app.get("/api/search")
async def search_embeddings(q: str):
    return {"result": neural_searcher.search(entity=q)}

@app.get("/api/get")
async def retrieve_embeddings(q: str):
    return {"result": neural_searcher.get(entity=q)}

class NeuralSearcher:
    """
    A class for performing neural-based vector search using a pre-trained model and a vector database.

    This class is designed for searching for entities in a vector database using a neural network-based model.
    It initializes the model and the Qdrant client for performing vector searches.

    Parameters
    ----------
    args : argparse.Namespace
        A namespace containing the configuration and settings for the searcher.

    Attributes
    ----------
    collection_name : str
        The name of the vector database collection to perform searches in.
    model : KGE
        An instance of the knowledge graph embedding model for encoding entities into vectors.
    qdrant_client : QdrantClient
        An instance of the Qdrant client for interacting with the vector database.

    Methods
    -------
    search(entity: str) -> List[Dict[str, Union[str, float]]]
        Search for the closest vectors to the input entity in the vector database.
    """

    def __init__(self, args):
        self.collection_name = args.collection_name
        # Initialize encoder model
        self.model = KGE(path=args.path_model)
        # initialize Qdrant client
        self.qdrant_client = QdrantClient(location=args.collection_location)

<<<<<<< HEAD
    def search(self, entity: str) -> List[Dict[str, Union[str, float]]]:
        """
        Search for the closest vectors to the input entity in the vector database.

        Parameters
        ----------
        entity : str
            The entity for which to find the closest matches in the database.

        Returns
        -------
        List[Dict[str, Union[str, float]]]
            A list of dictionaries containing search results, where each dictionary has "hit" (str) and "score" (float) keys.
        """
        # Convert text query into vector
        vector = self.model.get_transductive_entity_embeddings(
            indices=[entity], as_list=True
        )[0]
=======
    def get(self,entity:str):
        return self.model.get_transductive_entity_embeddings(indices=[entity], as_list=True)[0]

    def search(self, entity: str):
        # Convert text query into vector
        vector=self.get(entity)
>>>>>>> 2fa2dccd

        # Use `vector` for search for closest vectors in the collection
        search_result = self.qdrant_client.search(
            collection_name=self.collection_name,
            query_vector=vector,
            query_filter=None,  # If you don't want any filters for now
            limit=5,  # 5 the most closest results is enough
        )
        return [{"hit": i.payload["name"], "score": i.score} for i in search_result]


def main():
    args = get_default_arguments()
    global neural_searcher
    neural_searcher = NeuralSearcher(args)
    uvicorn.run(app, host=args.host, port=args.port)


if __name__ == "__main__":
    main()<|MERGE_RESOLUTION|>--- conflicted
+++ resolved
@@ -8,14 +8,6 @@
 app = FastAPI()
 # Create a neural searcher instance
 neural_searcher = None
-<<<<<<< HEAD
-
-
-@app.get("/api/search")
-def search_startup(q: str):
-    return {"result": neural_searcher.search(entity=q)}
-
-
 def get_default_arguments() -> argparse.Namespace:
     """
     Get default command-line arguments for a specific task.
@@ -29,9 +21,6 @@
     argparse.Namespace
         A namespace containing the default command-line arguments.
     """
-=======
-def get_default_arguments():
->>>>>>> 2fa2dccd
     parser = argparse.ArgumentParser(add_help=False)
     parser.add_argument(
         "--path_model",
@@ -98,7 +87,6 @@
         # initialize Qdrant client
         self.qdrant_client = QdrantClient(location=args.collection_location)
 
-<<<<<<< HEAD
     def search(self, entity: str) -> List[Dict[str, Union[str, float]]]:
         """
         Search for the closest vectors to the input entity in the vector database.
@@ -114,17 +102,7 @@
             A list of dictionaries containing search results, where each dictionary has "hit" (str) and "score" (float) keys.
         """
         # Convert text query into vector
-        vector = self.model.get_transductive_entity_embeddings(
-            indices=[entity], as_list=True
-        )[0]
-=======
-    def get(self,entity:str):
-        return self.model.get_transductive_entity_embeddings(indices=[entity], as_list=True)[0]
-
-    def search(self, entity: str):
-        # Convert text query into vector
-        vector=self.get(entity)
->>>>>>> 2fa2dccd
+        vector = self.model.get_transductive_entity_embeddings(indices=[entity], as_list=True)[0]
 
         # Use `vector` for search for closest vectors in the collection
         search_result = self.qdrant_client.search(
