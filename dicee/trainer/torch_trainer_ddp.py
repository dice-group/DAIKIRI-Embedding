import os
import sys
import torch
import time
import torch.multiprocessing as mp
from torch.nn.parallel import DistributedDataParallel as DDP
from torch.distributed.optim import ZeroRedundancyOptimizer

import torch.distributed as dist
import numpy as np
from dicee.abstracts import AbstractTrainer
from dicee.static_funcs_training import efficient_zero_grad
from torch.utils.data import Dataset, DataLoader
import pandas as pd
import sys
import platform
import GPUtil
import pykeen

# DDP with gradiant accumulation https://gist.github.com/mcarilli/bf013d2d2f4b4dd21ade30c9b52d5e2e


BACKEND_GLOO = "gloo"
BACKEND_NCCL = "nccl"
loss_history = []

def print_peak_memory(prefix, device):
    if device == 0:
        print(f"{prefix}: {torch.cuda.max_memory_allocated(device)/(1024*1024)}MB ")
    

class TorchDDPTrainer(AbstractTrainer):
    """
        A Trainer based on torch.nn.parallel.DistributedDataParallel

        Arguments
       ----------
       train_set_idx
           Indexed triples for the training.
       entity_idxs
           mapping.
       relation_idxs
           mapping.
       form
           ?
       store
            ?
       label_smoothing_rate
            Using hard targets (0,1) drives weights to infinity.
            An outlier produces enormous gradients.

       Returns
       -------
       torch.utils.data.Dataset
       """

    def __init__(self, args, callbacks):
        super().__init__(args, callbacks)

    # def fit(self, *args, **kwargs):
    #     """ Train model        """
    #     assert len(args) == 1
    #     model, = args
    #     # (1) Run the fit the start callback.
    #     self.on_fit_start(self, model)
    #     # (2) Setup DDP.
    #     torch.distributed.init_process_group(backend="nccl")
    #     train_dataset_loader = kwargs['train_dataloaders']
    #     # (1) Create DATA LOADER.
    #     train_dataset_loader = DataLoader(train_dataset_loader.dataset, batch_size=self.attributes.batch_size,
    #                                       pin_memory=True, shuffle=False, num_workers=self.attributes.num_core,
    #                                       persistent_workers=False,
    #                                       collate_fn=kwargs['train_dataloaders'].dataset.collate_fn,
    #                                       sampler=torch.utils.data.distributed.DistributedSampler(
    #                                           train_dataset_loader.dataset))

    #     # (2) Initialize OPTIMIZER.
    #     optimizer = model.configure_optimizers()
    #     # (3) Start NodeTrainer.
    #     NodeTrainer(model, train_dataset_loader, optimizer, self.callbacks, self.attributes.num_epochs).train()
    #     torch.distributed.destroy_process_group()
    #     self.on_fit_end(self, model)

    def fit(self, *args, **kwargs):
      """Train model"""
      assert len(args) == 1
      (model,) = args
      # (1) Fit start.
      
      self.on_fit_start(self, model)
      # nodes * gpus (one process per gpu)
      world_size = self.attributes.num_nodes * torch.cuda.device_count()
      self.attributes.start_flag = False
      # world_size = torch.cuda.device_count() # available gpus on the machine

      # find_flag = False
      if self.attributes.use_ddp_batch_finder:
          
          
          final_batch, rest_epoachs = self.find_batch_size(
              model, world_size, kwargs
          )  # find the batch size
          # the following training will use the final_batch_size
      
          self.attributes.batch_size = final_batch - 1
          self.attributes.num_epochs = rest_epoachs  # run the rest epochs
          self.attributes.start_flag = True
          # model.load_state_dict(torch.load("model.pt",map_location='cpu'))
          
      # binary search is not using, train with the increasing batch size with the rest epoches.
      # if not find_flag:
      
      print('fired........................')
      mp.spawn(
          fn=distributed_training,
          args=(
              world_size,
              model,
              kwargs["train_dataloaders"],
              self.callbacks,
              self.attributes,
          ),
          nprocs=world_size,
          join=True,
      )
      # model.load_state_dict(torch.load("model.pt", map_location=torch.device("cpu")))
      # os.remove("model.pt")
      
      import pickle
      f_read = open('loss_history.pkl','rb')
      loss_history_dict = pickle.load(f_read)
      
      print(loss_history_dict)
      model.loss_history = loss_history_dict
      f_read.close()
      model.load_state_dict(torch.load("model.pt",map_location='cpu'))
      os.remove('loss_history.pkl')
      
      os.remove("model.pt")
      self.on_fit_end(self, model)

    def find_batch_size(self, model, world_size, kwargs):
        # @TODO auto batch size implementation
        oom = False
        batch_size = self.attributes.batch_size  # batch size to increase
        initial_num_epochs = self.attributes.num_epochs
        num_of_try_epochs = 1
        rest_epoachs = 0
        double_counter = 0
        if "train_dataloaders" not in kwargs:
            # get the length of dataset from pykeen
            kwargs["train_dataloaders"] = model.train_dataloaders
            # size_of_train_data = len(model.dataset.training.triples)

        size_of_train_data = len(kwargs["train_dataloaders"].dataset)

        while not oom and double_counter < 5:

            try:

                rest_epoachs = initial_num_epochs - num_of_try_epochs
                if num_of_try_epochs == initial_num_epochs:
                    # no rest of epochs are left to test the batch_size or
                    # bacth_size is already bigger than train dataset
                    # oom = False

                    return self.attributes.batch_size, rest_epoachs

                if self.attributes.batch_size > size_of_train_data:
                    # self.attributes.batch_size += -batch_size
                    # self.attributes.batch_size = self.attributes.batch_size//2
                    # return self.attributes.batch_size, rest_epoachs
                    oom = True
                    break

                self.attributes.num_epochs = 1  # only run one epoch
                
                # if num_of_try_epochs!=0:
                #   model.load_state_dict(torch.load("model.pt"))
                  # model.load_state_dict(torch.load("model.pt", map_location=torch.device("cpu")))
                
                if num_of_try_epochs != 1:
                  # model.load_state_dict(torch.load("model.pt",map_location='cpu'))
                  self.attributes.batch_size = self.attributes.batch_size*2 # make it faster
                  
                self.attributes.num_of_try_epochs = num_of_try_epochs
                
                mp.spawn(
                    fn=distributed_training,
                    args=(
                        world_size,
                        model,
                        kwargs["train_dataloaders"],
                        self.callbacks,
                        self.attributes,
                    ),
                    nprocs=world_size,
                    join=True,
                )
                # model.load_state_dict(
                #     torch.load("model.pt", map_location=torch.device("cpu"))
                # )
                # os.remove("model.pt")
                # self.attributes.batch_size += batch_size  # increase the batch size
                # model.load_state_dict(torch.load("model.pt",map_location='cpu'))
                num_of_try_epochs += 1
                double_counter +=1
                
            # except RuntimeError:
            except Exception:
                
                oom = True

        # the batch_size here can be sure to fit in the memory of GPU
        # @TODO: there may be another method to find the batach size after oom
        # if num_of_try_epochs == 0:
        #     raise ValueError(
        #         f"batch_size of {self.attributes.batch_size} is too large or something wrong in the first try!"
        #     )
            
        # oom because of increaseing batch size or the origin batch size is too large
        # finish the training once the binary search finds a proper batch size, otherwise throw error
        # rest_epoachs = initial_num_epochs - num_of_try_epochs
        # find_flag =False
        if oom:
          r = self.attributes.batch_size
          # self.attributes.batch_size += (
          #     -batch_size
          # )  # reset the batch size to the last add
          
          self.attributes.batch_size = self.attributes.batch_size//2 # reset back to the old batch size
          
          l = self.attributes.batch_size
          # r = self.attributes.batch_size
          final_batch = l
          # flag = True
          
         
          
          # Once the proper batch size is found. train the rest of the epoches
          while (
              l+1 < r
              and num_of_try_epochs != initial_num_epochs
              and self.attributes.batch_size < size_of_train_data
              # and num_of_try_epochs==0 
              # and not find_flag
          ):
              #     if (
              #     num_of_try_epochs == initial_num_epochs
              #     or self.attributes.batch_size > size_of_train_data
              # ):
              #     # no rest of epochs are left to test the batch_size or
              #     # bacth_size is already bigger than train dataset
              #         flag = False

              try:
                  
                  
                  print(f'l:{l}')
                  print(f'r:{r}')
                  
                  # mid = (l + r) // 2
                  mid = l + (r-l ) // 2
                  self.attributes.batch_size = mid  # increase the batch size
                  self.attributes.num_epochs = 1  # only run one epoch
                  # self.attributes.num_epochs = rest_epoachs
                  # if num_of_try_epochs!=0:
                  #   model.load_state_dict(torch.load("model.pt",map_location='cpu'))
                  self.attributes.num_of_try_epochs = num_of_try_epochs
                  print(f'batch_size:{self.attributes.batch_size}')
                  mp.spawn(
                      fn=distributed_training,
                      args=(
                          world_size,
                          model,
                          kwargs["train_dataloaders"],
                          self.callbacks,
                          self.attributes,
                      ),
                      nprocs=world_size,
                      join=True,
                  )
                  # model.load_state_dict(
                  #     torch.load("model.pt", map_location=torch.device("cpu"))
                  # )
                  # os.remove("model.pt")

                  # num_of_try_epochs += 1
                  l = mid
                  # final_batch = (
                  #     mid  # find the current available batch_size, stop binary search
                  # )
                  # find_flag=True
                  final_batch = self.attributes.batch_size
                  num_of_try_epochs += 1
                  # model.load_state_dict(torch.load("model.pt",map_location='cpu'))
                  # return final_batch,rest_epoachs,find_flag
              except Exception:
                if l + 1 == r and num_of_try_epochs==1:
                     r = l
                     self.attributes.batch_size = self.attributes.batch_size//2
                     l = self.attributes.batch_size
                     final_batch = l
                     continue
                r = mid
<<<<<<< HEAD
        # else:
        #   final_batch = self.attributes.batch_size
        #   rest_epoachs = initial_num_epochs - num_of_try_epochs + 1
        #   print(final_batch, rest_epoachs)
        #   return final_batch, rest_epoachs
          
        final_batch = self.attributes.batch_size
        rest_epoachs = initial_num_epochs - num_of_try_epochs + 1
=======
          
          if num_of_try_epochs==1:
            raise Exception('cannot find suitable batch size.')
          
          # binary search cannot continue, throw error
          rest_epoachs = initial_num_epochs - num_of_try_epochs
          final_batch = self.attributes.batch_size
          return final_batch, rest_epoachs
          
        
        # if no oom, just use the increasing batch size
        # else:
        #   final_batch = self.attributes.batch_size
        #   print(final_batch, rest_epoachs)
        #   return final_batch, rest_epoachs,find_flag
          
          
        final_batch = self.attributes.batch_size
        
>>>>>>> bbbc9cbe
        print(final_batch, rest_epoachs)
        return final_batch, rest_epoachs


class NodeTrainer:
    def __init__(self,
                 model: torch.nn.Module,
                 train_dataset_loader: DataLoader,
                 optimizer: torch.optim.Optimizer,
                 callbacks,
                 num_epochs: int) -> None:
        # (1) Local and Global Ranks. 
        self.local_rank = int(os.environ["LOCAL_RANK"])
        self.global_rank = int(os.environ["RANK"])
        # (2) Send model to local trainer. (Check whether it is uncesseary as we wrap it with DDP
        self.model = model.to(self.local_rank)
        self.train_dataset_loader = train_dataset_loader
        self.loss_func = self.model.loss
        self.optimizer = optimizer
        self.callbacks = callbacks
        # (3) Wrap the model with DDP() along with GPU ID that model lives on.
        self.model = DDP(model, device_ids=[self.local_rank])
        self.num_epochs = num_epochs
        print_peak_memory("Max memory allocated after creating DDP local local_rank:", self.local_rank)
        print(f'Global Rank {self.global_rank}\t Local Rank:{self.local_rank}')
        print(self.model)
        print(self.optimizer)
        print(
                f'Global:{self.global_rank} | Local:{self.local_rank} | NumOfDataPoints:{len(self.train_dataset_loader.dataset)} | NumOfEpochs:{self.num_epochs} | LearningRate:{self.model.module.learning_rate} | BatchSize:{self.train_dataset_loader.batch_size} | EpochBatchsize:{len(self.train_dataset_loader)}')

        self.loss_history = []

    def _load_snapshot(self, snapshot_path):
        raise NotImplementedError

    def _run_batch(self, source, targets):
        self.optimizer.zero_grad()
        output = self.model(source)
        loss = self.loss_func(output, targets)
        batch_loss = loss.item()
        loss.backward()
        self.optimizer.step()
        return batch_loss

    def extract_input_outputs(self, z: list):
        if len(z) == 2:
            x_batch, y_batch = z
            return x_batch.to(self.local_rank), y_batch.to(self.local_rank)
        elif len(z) == 3:
            x_batch, y_idx_batch, y_batch, = z
            x_batch, y_idx_batch, y_batch = x_batch.to(self.local_rank), y_idx_batch.to(self.local_rank), y_batch.to(
                self.local_rank)
            return (x_batch, y_idx_batch), y_batch
        else:
            print(len(batch))
            raise ValueError('Unexpected batch shape..')

    def _run_epoch(self, epoch):
        self.train_dataset_loader.sampler.set_epoch(epoch)
        epoch_loss = 0
        i = 0
        construct_mini_batch_time = None
        for i, z in enumerate(self.train_dataset_loader):
            source, targets = self.extract_input_outputs(z)
            start_time = time.time()
            if construct_mini_batch_time:
                construct_mini_batch_time = start_time - construct_mini_batch_time
            batch_loss = self._run_batch(source, targets)
            epoch_loss += batch_loss
            if True:  # self.local_rank == self.global_rank==0:
                if construct_mini_batch_time:
                    print(
                        f"Global:{self.global_rank} | Local:{self.local_rank} | Epoch:{epoch + 1} | Batch:{i + 1} | Loss:{batch_loss} |ForwardBackwardUpdate:{(time.time() - start_time):.2f}sec | BatchConst.:{construct_mini_batch_time:.2f}sec")
                else:
                    print(
                        f"Global:{self.global_rank} | Local:{self.local_rank} | Epoch:{epoch + 1} | Batch:{i + 1} | Loss:{batch_loss} |ForwardBackwardUpdate:{(time.time() - start_time):.2f}secs")
            construct_mini_batch_time = time.time()
        return epoch_loss / (i + 1)

    def train(self):
        for epoch in range(self.num_epochs):
            start_time = time.time()
            epoch_loss = self._run_epoch(epoch)

            print(f"Epoch:{epoch + 1} | Loss:{epoch_loss:.8f} | Runtime:{(time.time() - start_time) / 60:.3f}mins")
            if True:#self.local_rank == self.global_rank == 0:
                #print(f"Epoch:{epoch + 1} | Loss:{epoch_loss:.8f} | Runtime:{(time.time() - start_time) / 60:.3f}mins")
                self.model.module.loss_history.append(epoch_loss)
                for c in self.callbacks:
                    c.on_train_epoch_end(None, self.model.module)


def distributed_training(rank: int, world_size, model, train_dataset_loader, callbacks, attribute):
    """
    distributed_training is called as the entrypoint of the spawned process.
    This function must be defined at the top level of a module so it can be pickled and spawned.
    This is a requirement imposed by multiprocessing.
    args: dictionary
    callbacks:list of callback objects
    The function is called as ``fn(i, *args)``, where ``i`` is the process index and ``args`` is the passed through tuple of arguments.
    """
    os.environ["MASTER_ADDR"] = "localhost"
    os.environ["MASTER_PORT"] = "1234"
    # oom = True
    if platform.system().lower() == "windows":
        backend = BACKEND_GLOO
    else:
        backend = BACKEND_NCCL

    # for test purpose(not sure if this simulation is correct???)
    # GPU memory managed by the caching allocator can now only allocate 0.01*total_memory memory
    # torch.cuda.set_per_process_memory_fraction(0.007)
    
    # set up
    dist.init_process_group(backend=backend, rank=rank, world_size=world_size)
    torch.cuda.set_device(rank)
    # train_dataset_loader = DataLoader(
    #         dataset=train_dataset_loader.dataset,
    #         num_workers=attrubutes.num_core,
    #         pin_memory=True,
    #         # disable automatic batching
    #         batch_size=None,
    #         batch_sampler=None,
    #         shuffle=False,
    #         sampler=None,
    #     )

    # (1) Create DATA LOADER.
    # train_dataset_loader.sampler=torch.utils.data.distributed.DistributedSampler

    # collate_fn of the model of pykeen is None
    collate_fn = None
    if isinstance(model, pykeen.contrib.lightning.LitModule):
        collate_fn = model.train_dataloaders.dataset.get_collator()
    else:
        collate_fn = train_dataset_loader.dataset.collate_fn
    
    train_dataset_loader = DataLoader(
        train_dataset_loader.dataset,
        batch_size=attribute.batch_size,
        pin_memory=True,
        shuffle=False,
        num_workers=attribute.num_core,
        persistent_workers=True,
        collate_fn=collate_fn,
        sampler=torch.utils.data.distributed.DistributedSampler(
            train_dataset_loader.dataset,
            num_replicas=world_size,
            rank=rank,
        ),
    )

    # (2) Initialize OPTIMIZER.
    optimizer = model.configure_optimizers()
    # (3) Create a static DDB Trainer.
    trainer = DDPTrainer(
        model, train_dataset_loader, optimizer, rank, callbacks, attribute.num_epochs
    )
    
    if (attribute.num_epochs==1 and attribute.num_of_try_epochs !=1) or attribute.start_flag:
      print(f'attribute.num_of_try_epochs:{attribute.num_of_try_epochs}')
      print('load model in ddp............')
      model.load_state_dict(torch.load("model.pt",map_location='cuda:{}'.format(rank)))
    
    with torch.cuda.device(f'cuda:{rank}'):
      torch.cuda.empty_cache()  
      
    trainer.train()

    
    # gather loss from different process among gpus
    loss_history_dict = {'loss_history':trainer.loss_history}
    outputs = [None for _ in range(world_size)]
    dist.all_gather_object(outputs,loss_history_dict)
    
    if rank == 0:
        # trainer.model.module.loss_history = trainer.loss_history
        
        # loss_history_dict = {'loss_history':trainer.loss_history}
        import pickle
        f_save = open('loss_history.pkl','wb')
        # pickle.dump(loss_history_dict,f_save)
        pickle.dump(outputs,f_save)
        f_save.close()
        torch.save(trainer.model.module.state_dict(), "model.pt")
    
    # if rank == 0:
    #     os.remove("model.pt")
    print(f"End running DDP with model parallel example on rank: {rank}.")
    print(f'End current process: {mp.current_process()}')
    print(f'End pid: {os.getpid()}')
    dist.destroy_process_group()


class DDPTrainer:
    def __init__(self,
                 model: torch.nn.Module,
                 train_dataset_loader: DataLoader,
                 optimizer: torch.optim.Optimizer,
                 gpu_id: int, callbacks, num_epochs) -> None:
        self.gpu_id = gpu_id
        self.model = model.to(gpu_id)
        self.train_dataset_loader = train_dataset_loader
        self.loss_func = self.model.loss
        self.optimizer = optimizer
        self.callbacks = callbacks
        self.model = DDP(model, device_ids=[gpu_id])
        self.num_epochs = num_epochs
        print_peak_memory("Max memory allocated after creating DDP:", gpu_id)

        # Get the total amount of memory on the GPU
        total_memory = torch.cuda.get_device_properties(gpu_id).total_memory
        # Calculate the amount of free memory in MiB
        free_memory = (total_memory) / (1024 * 1024)
        print(f"Free memory: {free_memory:.2f} MiB")

        # print('GPU:{self.gpu_id')
        print(f"GPU:{torch.cuda.current_device()}")
        print(self.model)
        print(self.optimizer)
        print(
            f"NumOfDataPoints:{len(self.train_dataset_loader.dataset)} | NumOfEpochs:{self.num_epochs} | LearningRate:{self.model.module.learning_rate} | BatchSize:{self.train_dataset_loader.batch_size} | EpochBatchsize:{len(self.train_dataset_loader)}"
        )
        # print(f'.........max memory of GPU: {torch.cuda.get_device_properties(0).total_memory}')
        # print(torch.cuda.get_device_properties('cuda:0')) # 3221094400/(1024*1024) = 3071MB
        # for test purpose, manually decrease the memory of GPU

        self.loss_history = []

    def _run_batch(self, source, targets):
        # (1) Zero the gradients.
        # self.optimizer.zero_grad()
        efficient_zero_grad(self.model)
        output = self.model(source)
        loss = self.loss_func(output, targets)
        batch_loss = loss.item()
        loss.backward()
        self.optimizer.step()

        # @TODO: Tips to decrease mem usage
        #  https://github.com/pytorch/pytorch/issues/13246#issuecomment-905703662
        with torch.cuda.device(f'cuda:{self.gpu_id}'):
          torch.cuda.empty_cache()

        return batch_loss

    def extract_input_outputs(self, z: list):
        if len(z) == 2:
            x_batch, y_batch = z
            return x_batch.to(self.gpu_id), y_batch.to(self.gpu_id)
        elif len(z) == 3:
            x_batch, y_idx_batch, y_batch, = z
            x_batch, y_idx_batch, y_batch = x_batch.to(self.gpu_id), y_idx_batch.to(self.gpu_id), y_batch.to(
                self.gpu_id)
            return (x_batch, y_idx_batch), y_batch
        else:
            print(len(batch))
            raise ValueError('Unexpected batch shape..')

    def _run_epoch(self, epoch):
        self.train_dataset_loader.sampler.set_epoch(epoch)
        epoch_loss = 0
        i = 0
        construct_mini_batch_time = None
        for i, z in enumerate(self.train_dataset_loader):
            source, targets = self.extract_input_outputs(z)
            start_time = time.time()
            if construct_mini_batch_time:
                construct_mini_batch_time = start_time - construct_mini_batch_time
            batch_loss = self._run_batch(source, targets)
            epoch_loss += batch_loss
            if self.gpu_id == 0:
                if construct_mini_batch_time:
                    print(
                        f"Epoch:{epoch + 1} | Batch:{i + 1} | Loss:{batch_loss} |ForwardBackwardUpdate:{(time.time() - start_time):.2f}sec | BatchConst.:{construct_mini_batch_time:.2f}sec"
                    )
                else:
                    print(
                        f"Epoch:{epoch + 1} | Batch:{i + 1} | Loss:{batch_loss} |ForwardBackwardUpdate:{(time.time() - start_time):.2f}secs"
                    )
            construct_mini_batch_time = time.time()
        print(
            f"maximal alocated memory so far: {torch.cuda.memory_allocated(0)//1e6}MB"
        )
        print(
            f"batch size to be tried currently: {self.train_dataset_loader.batch_size}"
        )
        return epoch_loss / (i + 1)

    def train(self):

        for epoch in range(self.num_epochs):
            start_time = time.time()
            epoch_loss = self._run_epoch(epoch)
            GPUtil.showUtilization()
            if self.gpu_id == 0:
                print(
                    f"Epoch:{epoch + 1} | Loss:{epoch_loss:.8f} | Runtime:{(time.time() - start_time) / 60:.3f}mins"
                )
                
                # self.model.module.loss_history.append(epoch_loss)
                self.loss_history.append(epoch_loss)
                
                for c in self.callbacks:
                    c.on_train_epoch_end(None, self.model.module)<|MERGE_RESOLUTION|>--- conflicted
+++ resolved
@@ -303,16 +303,6 @@
                      final_batch = l
                      continue
                 r = mid
-<<<<<<< HEAD
-        # else:
-        #   final_batch = self.attributes.batch_size
-        #   rest_epoachs = initial_num_epochs - num_of_try_epochs + 1
-        #   print(final_batch, rest_epoachs)
-        #   return final_batch, rest_epoachs
-          
-        final_batch = self.attributes.batch_size
-        rest_epoachs = initial_num_epochs - num_of_try_epochs + 1
-=======
           
           if num_of_try_epochs==1:
             raise Exception('cannot find suitable batch size.')
@@ -332,7 +322,6 @@
           
         final_batch = self.attributes.batch_size
         
->>>>>>> bbbc9cbe
         print(final_batch, rest_epoachs)
         return final_batch, rest_epoachs
 
