--- conflicted
+++ resolved
@@ -150,10 +150,6 @@
       model.load_state_dict(torch.load("model.pt"))
       os.remove('loss_history.pkl')
       
-<<<<<<< HEAD
-      model.load_state_dict(torch.load("model.pt"))
-=======
->>>>>>> 46e7371d
       os.remove("model.pt")
       self.on_fit_end(self, model)
 
@@ -165,10 +161,6 @@
         num_of_try_epochs = 0
         rest_epoachs = 0
         double_counter = 0
-<<<<<<< HEAD
-        
-=======
->>>>>>> 46e7371d
         if "train_dataloaders" not in kwargs:
             # get the length of dataset from pykeen
             kwargs["train_dataloaders"] = model.train_dataloaders
@@ -226,47 +218,10 @@
 
         # the batch_size here can be sure to fit in the memory of GPU
         # @TODO: there may be another method to find the batach size after oom
-<<<<<<< HEAD
-        if num_of_try_epochs == 0:
-            raise ValueError(
-                f"batch_size of {self.attributes.batch_size} is too large or something wrong in the first try!"
-            )
-
-        r = self.attributes.batch_size
-        # self.attributes.batch_size += (
-        #     -batch_size
-        # )  # reset the batch size to the last add
-        self.attributes.batch_size = self.attributes.batch_size//2 # reset back to the old batch size
-        
-        l = self.attributes.batch_size
-        # r = self.attributes.batch_size
-        final_batch = l
-        # flag = True
-
-        while (
-            l < r
-            and num_of_try_epochs != initial_num_epochs
-            and self.attributes.batch_size < size_of_train_data
-            and l + 1 != r
-        ):
-            #     if (
-            #     num_of_try_epochs == initial_num_epochs
-            #     or self.attributes.batch_size > size_of_train_data
-            # ):
-            #     # no rest of epochs are left to test the batch_size or
-            #     # bacth_size is already bigger than train dataset
-            #         flag = False
-
-            try:
-                mid = (l + r) // 2
-                self.attributes.batch_size = mid  # increase the batch size
-                self.attributes.num_epochs = 1  # only run one epoch
-=======
         # if num_of_try_epochs == 0:
         #     raise ValueError(
         #         f"batch_size of {self.attributes.batch_size} is too large or something wrong in the first try!"
         #     )
->>>>>>> 46e7371d
             
         
         
@@ -463,11 +418,7 @@
 
     # for test purpose(not sure if this simulation is correct???)
     # GPU memory managed by the caching allocator can now only allocate 0.01*total_memory memory
-<<<<<<< HEAD
-    # torch.cuda.set_per_process_memory_fraction(0.1)
-=======
     # torch.cuda.set_per_process_memory_fraction(0.007)
->>>>>>> 46e7371d
     
     # set up
     dist.init_process_group(backend=backend, rank=rank, world_size=world_size)
