import pytorch_lightning as pl
import gc
from typing import Union
from dicee.models.base_model import BaseKGE
from dicee.static_funcs import select_model
from dicee.callbacks import PPE,FPPE, Eval, KronE, PrintCallback,KGESaveCallback,AccumulateEpochLossCallback
from dicee.dataset_classes import construct_dataset, reload_dataset
from .torch_trainer import TorchTrainer
from .torch_trainer_ddp import TorchDDPTrainer
from ..static_funcs import timeit
import os
import torch
from pytorch_lightning.strategies import DDPStrategy
import pandas as pd
from sklearn.model_selection import KFold
import copy
from typing import List, Tuple
from ..knowledge_graph import KG


def initialize_trainer(args, callbacks):
    if args.trainer == 'torchCPUTrainer':
        print('Initializing TorchTrainer CPU Trainer...', end='\t')
        return TorchTrainer(args, callbacks=callbacks)
    elif args.trainer == 'torchDDP':
        if torch.cuda.is_available():
            print('Initializing TorchDDPTrainer GPU', end='\t')
            return TorchDDPTrainer(args, callbacks=callbacks)
        else:
            print('Initializing TorchTrainer CPU Trainer', end='\t')
            return TorchTrainer(args, callbacks=callbacks)
    elif args.trainer == 'PL':
        print('Initializing Pytorch-lightning Trainer', end='\t')
        # Pytest with PL problem https://github.com/pytest-dev/pytest/discussions/7995
        return pl.Trainer.from_argparse_args(args,
                                             callbacks=callbacks,
                                             strategy=DDPStrategy(find_unused_parameters=False))
    else:
        print('Initialize TorchTrainer CPU Trainer', end='\t')
        return TorchTrainer(args, callbacks=callbacks)


def get_callbacks(args):
    callbacks = [PrintCallback(),
                 KGESaveCallback(every_x_epoch=args.save_model_at_every_epoch,
                                 max_epochs=args.max_epochs,
                                 path=args.full_storage_path),
                 AccumulateEpochLossCallback(path=args.full_storage_path)
                 ]
    
    if isinstance(args.callbacks, list):
        return callbacks
    for k, v in args.callbacks.items():
        if k == "GN":
            callbacks.append(GN(std=v['std'], epoch_ratio=v.get('epoch_ratio')))
        elif k=='FPP':
            callbacks.append(
                FPPE(num_epochs=args.num_epochs, path=args.full_storage_path, last_percent_to_consider=v.get('last_percent_to_consider')))
        elif k=='PPE':
            callbacks.append(
                PPE(num_epochs=args.num_epochs, path=args.full_storage_path, last_percent_to_consider=v.get('last_percent_to_consider')))
        elif k == 'KronE':
            callbacks.append(KronE())
<<<<<<< HEAD
        elif k == 'Search':# ?
            callbacks.append(Search(num_epochs=args.num_epochs, embedding_dim=args.embedding_dim))
        elif k == 'Eval': # ?
=======
        elif i=='Eval':
>>>>>>> 366073b9
            callbacks.append(Eval(path=args.full_storage_path))

    return callbacks
   


class DICE_Trainer:
    """
   DICE_Trainer implement
    1- Pytorch Lightning trainer (https://pytorch-lightning.readthedocs.io/en/stable/common/trainer.html)
    2- Multi-GPU Trainer(https://pytorch.org/docs/stable/generated/torch.nn.parallel.DistributedDataParallel.html)
    3- CPU Trainer

    Parameter
    ---------
    args

    is_continual_training:bool

    storage_path:str

    evaluator:

    Returns
    -------
    report:dict
    """

    def __init__(self, args, is_continual_training, storage_path, evaluator=None, dataset=None):
        self.report = dict()
        self.args = args
        self.trainer = None
        self.is_continual_training = is_continual_training
        self.storage_path = storage_path
        # Required for CV.
        self.evaluator = evaluator
        self.form_of_labelling = None
        self.dataset = dataset
        print(
            f'# of CPUs:{os.cpu_count()} | # of GPUs:{torch.cuda.device_count()} | # of CPUs for dataloader:{self.args.num_core}')

        for i in range(torch.cuda.device_count()):
            print(torch.cuda.get_device_name(i))

    def continual_start(self):
        """
        (1) Initialize training.
        (2) Load model
        (3) Load trainer
        (3) Fit model

        Parameter
        ---------

        Returns
        -------
        model:
        form_of_labelling: str
        """

        self.trainer = self.initialize_trainer(callbacks=get_callbacks(self.args), plugins=[])
        model, form_of_labelling = self.initialize_or_load_model()
        assert form_of_labelling in ['EntityPrediction', 'RelationPrediction', 'Pyke']
        assert self.args.scoring_technique in ['KvsSample', '1vsAll', 'KvsAll', 'NegSample']
        train_loader = self.initialize_dataloader(
            reload_dataset(path=self.storage_path, form_of_labelling=form_of_labelling,
                           scoring_technique=self.args.scoring_technique,
                           neg_ratio=self.args.neg_ratio,
                           label_smoothing_rate=self.args.label_smoothing_rate))
        self.trainer.fit(model, train_dataloaders=train_loader)
        return model, form_of_labelling

    @timeit
    def initialize_trainer(self, callbacks: List, plugins: List) -> pl.Trainer:
        """ Initialize Trainer from input arguments """
        return initialize_trainer(self.args, callbacks)

    @timeit
    def initialize_or_load_model(self):
        print('Initializing Model...', end='\t')
        model, form_of_labelling = select_model(vars(self.args), self.is_continual_training, self.storage_path,
                                                self.dataset)
        self.report['form_of_labelling'] = form_of_labelling
        assert form_of_labelling in ['EntityPrediction', 'RelationPrediction']
        return model, form_of_labelling

    @timeit
    def initialize_dataloader(self, dataset: torch.utils.data.Dataset) -> torch.utils.data.DataLoader:
        print('Initializing Dataloader...', end='\t')
        # https://pytorch.org/docs/stable/data.html#multi-process-data-loading
        # https://github.com/pytorch/pytorch/issues/13246#issuecomment-905703662
        return torch.utils.data.DataLoader(dataset=dataset, batch_size=self.args.batch_size,
                                           shuffle=True, collate_fn=dataset.collate_fn,
                                           num_workers=self.args.num_core, persistent_workers=False)

    @timeit
    def initialize_dataset(self, dataset, form_of_labelling) -> torch.utils.data.Dataset:
        print('Initializing Dataset...', end='\t')
        train_dataset = construct_dataset(train_set=dataset.train_set,
                                          valid_set=dataset.valid_set,
                                          test_set=dataset.test_set,
                                          entity_to_idx=dataset.entity_to_idx,
                                          relation_to_idx=dataset.relation_to_idx,
                                          form_of_labelling=form_of_labelling,
                                          scoring_technique=self.args.scoring_technique,
                                          neg_ratio=self.args.neg_ratio,
                                          label_smoothing_rate=self.args.label_smoothing_rate)
        if self.args.eval_model is None:
            del dataset.train_set
            gc.collect()
        # pickle.PicklingError: memo id too large for LONG_BINPUT
        # torch.save(train_loader, self.storage_path + '/TrainDataloader.pth')
        # @TODO: SaveDataset
        return train_dataset

    def start(self, dataset: KG) -> Tuple[BaseKGE, str]:
        """ Train selected model via the selected training strategy """
        print('------------------- Train -------------------')
        # (1) Perform K-fold CV
        if self.args.num_folds_for_cv >= 2:
            return self.k_fold_cross_validation(dataset)
        else:
            self.trainer: Union[TorchTrainer, TorchDDPTrainer, pl.Trainer]
            self.trainer = self.initialize_trainer(callbacks=get_callbacks(self.args), plugins=[])
            model, form_of_labelling = self.initialize_or_load_model()
            self.trainer.evaluator = self.evaluator
            self.trainer.dataset = dataset
            self.trainer.form_of_labelling = form_of_labelling
            self.trainer.fit(model, train_dataloaders=self.initialize_dataloader(
                self.initialize_dataset(dataset, form_of_labelling)))
            return model, form_of_labelling

    def k_fold_cross_validation(self, dataset) -> Tuple[BaseKGE, str]:
        """
        Perform K-fold Cross-Validation

        1. Obtain K train and test splits.
        2. For each split,
            2.1 initialize trainer and model
            2.2. Train model with configuration provided in args.
            2.3. Compute the mean reciprocal rank (MRR) score of the model on the test respective split.
        3. Report the mean and average MRR .

        :param self:
        :param dataset:
        :return: model
        """
        print(f'{self.args.num_folds_for_cv}-fold cross-validation')
        # (1) Create Kfold data
        kf = KFold(n_splits=self.args.num_folds_for_cv, shuffle=True, random_state=1)
        model = None
        eval_folds = []
        # (2) Iterate over (1)
        for (ith, (train_index, test_index)) in enumerate(kf.split(dataset.train_set)):
            # (2.1) Create a new copy for the callbacks
            args = copy.copy(self.args)
            trainer = initialize_trainer(args, get_callbacks(args))
            model, form_of_labelling = select_model(vars(args), self.is_continual_training, self.storage_path)
            print(f'{form_of_labelling} training starts: {model.name}')

            train_set_for_i_th_fold, test_set_for_i_th_fold = dataset.train_set[train_index], dataset.train_set[
                test_index]

            trainer.fit(model, train_dataloaders=self.initialize_dataloader(
                construct_dataset(train_set=train_set_for_i_th_fold,
                                  entity_to_idx=dataset.entity_to_idx,
                                  relation_to_idx=dataset.relation_to_idx,
                                  form_of_labelling=form_of_labelling,
                                  scoring_technique=self.args.scoring_technique,
                                  neg_ratio=self.args.neg_ratio,
                                  label_smoothing_rate=self.args.label_smoothing_rate)))

            res = self.evaluator.eval_with_data(dataset=dataset, trained_model=model, triple_idx=test_set_for_i_th_fold,
                                                form_of_labelling=form_of_labelling)
            # res = self.evaluator.evaluate_lp_k_vs_all(model, test_set_for_i_th_fold, form_of_labelling=form_of_labelling)
            eval_folds.append([res['MRR'], res['H@1'], res['H@3'], res['H@10']])
        eval_folds = pd.DataFrame(eval_folds, columns=['MRR', 'H@1', 'H@3', 'H@10'])
        self.evaluator.report = eval_folds.to_dict()
        print(eval_folds)
        print(eval_folds.describe())
        # results = {'H@1': eval_folds['H@1'].mean(), 'H@3': eval_folds['H@3'].mean(), 'H@10': eval_folds['H@10'].mean(),
        #           'MRR': eval_folds['MRR'].mean()}
        # print(f'KFold Cross Validation Results: {results}')
        return model, form_of_labelling<|MERGE_RESOLUTION|>--- conflicted
+++ resolved
@@ -3,7 +3,7 @@
 from typing import Union
 from dicee.models.base_model import BaseKGE
 from dicee.static_funcs import select_model
-from dicee.callbacks import PPE,FPPE, Eval, KronE, PrintCallback,KGESaveCallback,AccumulateEpochLossCallback
+from dicee.callbacks import PPE,FPPE, Eval, KronE, PrintCallback,KGESaveCallback,AccumulateEpochLossCallback, GN
 from dicee.dataset_classes import construct_dataset, reload_dataset
 from .torch_trainer import TorchTrainer
 from .torch_trainer_ddp import TorchDDPTrainer
@@ -47,7 +47,6 @@
                                  path=args.full_storage_path),
                  AccumulateEpochLossCallback(path=args.full_storage_path)
                  ]
-    
     if isinstance(args.callbacks, list):
         return callbacks
     for k, v in args.callbacks.items():
@@ -61,15 +60,8 @@
                 PPE(num_epochs=args.num_epochs, path=args.full_storage_path, last_percent_to_consider=v.get('last_percent_to_consider')))
         elif k == 'KronE':
             callbacks.append(KronE())
-<<<<<<< HEAD
-        elif k == 'Search':# ?
-            callbacks.append(Search(num_epochs=args.num_epochs, embedding_dim=args.embedding_dim))
-        elif k == 'Eval': # ?
-=======
-        elif i=='Eval':
->>>>>>> 366073b9
-            callbacks.append(Eval(path=args.full_storage_path))
-
+        else:
+            raise RuntimeError('Incorrect callback')
     return callbacks
    
 
