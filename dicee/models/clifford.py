--- conflicted
+++ resolved
@@ -386,259 +386,6 @@
             raise NotImplementedError
 
 
-<<<<<<< HEAD
-class Head(nn.Module):
-    """
-    The Head class represents a single head of a self-attention mechanism in neural networks, particularly in transformer models.
-    It is responsible for computing key, query, and value representations of input data and performing attention operations.
-
-    Parameters
-    ----------
-    head_size : int
-        Size of each attention head.
-    n_embd : int
-        Dimensionality of embeddings.
-    block_size : int
-        Size of the blocks of input data.    
-
-    Attributes
-    ----------
-    key : nn.Linear
-        Linear layer to compute the 'key' component for the attention mechanism.
-    query : nn.Linear
-        Linear layer to compute the 'query' component for the attention mechanism.
-    value : nn.Linear
-        Linear layer to compute the 'value' component for the attention mechanism.
-    dropout : nn.Dropout
-        Dropout layer for regularization purposes during the attention operation.
-
-    Methods
-    -------
-    forward(x: torch.Tensor) -> torch.Tensor
-        Processes an input tensor using the attention mechanism and returns the result.
-    """
-
-    def __init__(self, n_embd: int, block_size: int, head_size: int):
-        super().__init__()
-        self.key = nn.Linear(n_embd, head_size, bias=False)
-        self.query = nn.Linear(n_embd, head_size, bias=False)
-        self.value = nn.Linear(n_embd, head_size, bias=False)
-        self.register_buffer("tril", torch.tril(torch.ones(block_size, block_size)))
-
-        self.dropout = nn.Dropout(0.0)
-
-    def forward(self, x: torch.Tensor) -> torch.Tensor:
-        """
-        Processes an input tensor through the self-attention mechanism. It computes the key, query,
-        and value representations of the input tensor, applies attention based on these representations,
-        and then returns the result.
-
-        Parameters
-        ----------
-        x : torch.Tensor
-            A 3-dimensional input tensor with shape `(batch, time-step, channels)` to be processed by the attention head.
-
-        Returns
-        -------
-        out : torch.Tensor
-            A 3-dimensional output tensor, representing the result of applying the self-attention mechanism
-            to the input tensor.
-        """
-        # input of size (batch, time-step, channels)
-        # output of size (batch, time-step, head size)
-        B, T, C = x.shape
-        k = self.key(x)  # (B,T,hs)
-        q = self.query(x)  # (B,T,hs)
-        # compute attention scores ("affinities")
-        wei = (
-            q @ k.transpose(-2, -1) * k.shape[-1] ** -0.5
-        )  # (B, T, hs) @ (B, hs, T) -> (B, T, T)
-        wei = wei.masked_fill(self.tril[:T, :T] == 0, float("-inf"))  # (B, T, T)
-        wei = F.softmax(wei, dim=-1)  # (B, T, T)
-        wei = self.dropout(wei)
-        # perform the weighted aggregation of the values
-        v = self.value(x)  # (B,T,hs)
-        out = wei @ v  # (B, T, T) @ (B, T, hs) -> (B, T, hs)
-        return out
-
-
-class Block(nn.Module):
-    """
-    The Block class represents a single transformer block in a neural network, particularly in transformer models.
-    It consists of a self-attention mechanism (MultiHeadAttention) followed by a feedforward neural network.
-    The class encapsulates the pattern of applying self-attention to the input, followed by layer normalization,
-    and then passing it through a feedforward network, again followed by layer normalization.
-
-    Parameters
-    ----------
-    num_heads : int
-        The number of heads in the multi-head self-attention mechanism.
-    n_embd : int
-        The dimensionality of embeddings used in the transformer block.
-    block_size : int
-        The size of each block of input data.
-
-    Attributes
-    ----------
-    sa : MultiHeadAttention
-        The self-attention mechanism with multiple heads.
-    ffwd : FeedForward
-        The feedforward neural network following the self-attention mechanism.
-    ln1 : nn.LayerNorm
-        The first layer normalization layer applied before the self-attention mechanism.
-    ln2 : nn.LayerNorm
-        The second layer normalization layer applied before the feedforward network.
-
-    Methods
-    -------
-    forward(x: torch.Tensor) -> torch.Tensor
-        Processes an input tensor through the transformer block and returns the output tensor.
-    """
-
-    def __init__(self, num_heads: int, n_embd: int, block_size: int):
-        super().__init__()
-        head_size = n_embd // num_heads
-        self.sa = MultiHeadAttention(num_heads, n_embd, block_size, head_size)
-        self.ffwd = FeedFoward(n_embd)
-        self.ln1 = nn.LayerNorm(n_embd)
-        self.ln2 = nn.LayerNorm(n_embd)
-
-    def forward(self, x: torch.Tensor) -> torch.Tensor:
-        """
-        Processes the input tensor through the transformer block. The input first undergoes layer normalization,
-        then self-attention, followed by another layer normalization and a feedforward network. The method employs
-        residual connections around each of these two main operations (self-attention and feedforward network).
-
-        Parameters
-        ----------
-        x : torch.Tensor
-            The input tensor to the transformer block.
-
-        Returns
-        -------
-        torch.Tensor
-            The output tensor after processing through the transformer block.
-        """
-        x = x + self.sa(self.ln1(x))
-        x = x + self.ffwd(self.ln2(x))
-        return x
-
-
-class MultiHeadAttention(nn.Module):
-    """
-    The MultiHeadAttention class represents the multi-head self-attention mechanism in transformer models.
-    It allows the model to jointly attend to information from different representation subspaces at different positions.
-    This class splits the input into multiple heads and applies self-attention to each head independently,
-    then concatenates and processes the results.
-
-    Parameters
-    ----------
-    num_heads : int
-        The number of attention heads.
-    n_embd : int
-        The size of each embedding vector.
-    block_size : int
-        The size of each block of input data.
-    head_size : int
-        The size of each attention head.    
-
-    Attributes
-    ----------
-    heads : list of Head
-        A list of Head objects representing the individual attention heads.
-    linear_layers : nn.ModuleList
-        A ModuleList of linear layers for transforming the concatenated output of the attention heads.
-
-    Methods
-    -------
-    __init__(num_heads: int, n_embd: int, block_size: int, head_size: int)
-        Initializes the MultiHeadAttention class with the specified number of heads, embedding size, block size, and head size.
-    forward(x: torch.Tensor) -> torch.Tensor
-        Processes an input tensor through the multi-head attention mechanism and returns the result.
-    """
-
-    def __init__(self, num_heads: int, n_embd: int, block_size: int, head_size: int):
-        super().__init__()
-        self.heads = nn.ModuleList(
-            [Head(n_embd, block_size, head_size) for _ in range(num_heads)]
-        )
-        self.proj = nn.Linear(head_size * num_heads, n_embd)
-        self.dropout = nn.Dropout(0.0)
-
-    def forward(self, x: torch.Tensor) -> torch.Tensor:
-        """
-        Processes the input tensor through the multi-head self-attention mechanism. Each head performs self-attention
-        independently, and the results are concatenated and linearly transformed to produce the final output.
-
-        Parameters
-        ----------
-        x : torch.Tensor
-            The input tensor to the multi-head attention mechanism.
-
-        Returns
-        -------
-        out : torch.Tensor
-            The output tensor after processing through the multi-head attention mechanism.
-        """
-        out = torch.cat([h(x) for h in self.heads], dim=-1)
-        out = self.dropout(self.proj(out))
-        return out
-
-
-class FeedFoward(nn.Module):
-    """
-    The FeedForward class represents a simple feedforward neural network module, typically used as a component in larger models like transformers.
-    It consists of a linear layer that expands the input dimensionality, followed by a ReLU non-linearity, and another linear layer to project
-    the representation back to the original dimensionality. An optional dropout layer is included for regularization.
-
-    Parameters
-    ----------
-    n_embd : int
-        The size of each embedding vector, which is the input and output dimension of the feedforward network.    
-
-    Attributes
-    ----------
-    net : nn.Sequential
-        A sequential container of layers comprising two linear transformations with a ReLU activation and dropout in between.
-
-    Methods
-    -------
-    __init__(n_embd: int)
-        Initializes the FeedForward class with the specified embedding size.
-    forward(x: torch.Tensor) -> torch.Tensor
-        Processes an input tensor through the feedforward network and returns the result.
-    """
-
-    def __init__(self, n_embd: int):
-        super().__init__()
-        self.net = nn.Sequential(
-            nn.Linear(n_embd, 4 * n_embd),
-            nn.ReLU(),
-            nn.Linear(4 * n_embd, n_embd),
-            nn.Dropout(0.0),
-        )
-
-    def forward(self, x: torch.Tensor) -> torch.Tensor:
-        """
-        Processes the input tensor through the feedforward neural network. The input data is first linearly transformed
-        to a higher dimension, followed by a ReLU activation, and then projected back to the original dimension with
-        another linear transformation. An optional dropout is applied for regularization.
-
-        Parameters
-        ----------
-        x : torch.Tensor
-            The input tensor to the feedforward network.
-
-        Returns
-        -------
-        torch.Tensor
-            The output tensor after processing through the feedforward network.
-        """
-        return self.net(x)
-
-
-=======
->>>>>>> 2fa2dccd
 class Keci(BaseKGE):
     """
     The Keci class is a knowledge graph embedding model that incorporates Clifford algebra for embeddings.
@@ -1597,12 +1344,121 @@
             )
             torch.nn.init.ones_(self.p_coefficients.weight)
         if self.q > 0:
-<<<<<<< HEAD
             self.q_coefficients = torch.nn.Embedding(
                 num_embeddings=1, embedding_dim=self.q
             )
             torch.nn.init.ones_(self.q_coefficients.weight)
-=======
+
+
+class DeCaL(BaseKGE):
+    def __init__(self, args):
+        super().__init__(args)
+        self.name = 'DeCaL'
+        self.entity_embeddings = torch.nn.Embedding(self.num_entities, self.embedding_dim)
+        self.relation_embeddings = torch.nn.Embedding(self.num_relations, self.embedding_dim)
+        self.p = self.args.get("p", 0)
+        self.q = self.args.get("q", 0)
+        self.r = self.args.get("r", 0)
+        self.re = int(self.embedding_dim / (self.r + self.p + self.q + 1))
+
+        # Initialize parameters for dimension scaling
+        if self.p > 0:
+            self.p_coefficients = torch.nn.Embedding(num_embeddings=1, embedding_dim=self.p)
+            torch.nn.init.zeros_(self.p_coefficients.weight)
+        if self.q > 0:
+            self.q_coefficients = torch.nn.Embedding(num_embeddings=1, embedding_dim=self.q)
+            torch.nn.init.zeros_(self.q_coefficients.weight)
+        if self.r > 0:
+            self.r_coefficients = torch.nn.Embedding(num_embeddings=1, embedding_dim=self.r)
+            torch.nn.init.zeros_(self.r_coefficients.weight)
+
+    def forward_triples(self, x: torch.Tensor) -> torch.FloatTensor:
+        """
+
+        Parameter
+        ---------
+        x: torch.LongTensor with (n,3) shape
+
+        Returns
+        -------
+        torch.FloatTensor with (n) shape
+        """
+        # (1) Retrieve real-valued embedding vectors.
+        head_ent_emb, rel_ent_emb, tail_ent_emb = self.get_triple_representation(x)
+        # (2) Construct multi-vector in Cl_{p,q} (\mathbb{R}^d) for head entities and relations
+        h0, hp, hq = self.construct_cl_multivector(head_ent_emb, r=self.r, p=self.p, q=self.q)
+        r0, rp, rq = self.construct_cl_multivector(rel_ent_emb, r=self.r, p=self.p, q=self.q)
+        t0, tp, tq = self.construct_cl_multivector(tail_ent_emb, r=self.r, p=self.p, q=self.q)
+        h0, hp, hq, h0, rp, rq = self.apply_coefficients(h0, hp, hq, h0, rp, rq)
+        # (4) Compute a triple score based on interactions described by the basis 1. Eq. 20
+        h0r0t0 = torch.einsum('br, br -> b', h0 * r0, t0)
+
+        # (5) Compute a triple score based on interactions described by the bases of p {e_1, ..., e_p}.
+        if self.p > 0:
+            # Second term in Eq.16
+            hp_rp_t0 = torch.einsum('brp, br  -> b', hp * rp, t0)
+            # Eq. 17
+            # b=e
+            h0_rp_tp = torch.einsum('brp, erp -> b', torch.einsum('br,  brp -> brp', h0, rp), tp)
+            hp_r0_tp = torch.einsum('brp, erp -> b', torch.einsum('brp, br  -> brp', hp, r0), tp)
+
+            score_p = hp_rp_t0 + h0_rp_tp + hp_r0_tp
+        else:
+            score_p = 0
+
+        # (5) Compute a triple score based on interactions described by the bases of q {e_{p+1}, ..., e_{p+q}}. Eq. 22
+        if self.q > 0:
+            # Third item in Eq 16.
+            hq_rq_t0 = torch.einsum('brq, br  -> b', hq * rq, t0)
+            # Eq. 18.
+            h0_rq_tq = torch.einsum('br, brq  -> b', h0, rq * tq)
+            r0_hq_tq = torch.einsum('br, brq  -> b', r0, hq * tq)
+            score_q = - hq_rq_t0 + (h0_rq_tq + r0_hq_tq)
+        else:
+            score_q = 0
+
+        if self.r > 0:
+            # Eq. 18.
+            h0_rk_tk = torch.einsum('br, brk  -> b', h0, rk * tk)
+            r0_hk_tk = torch.einsum('br, brk  -> b', r0, hk * tk)
+            score_r = (h0_rk_tk + r0_hk_tk)
+        else:
+            score_r = 0
+
+        if self.p >= 2:
+            sigma_pp = torch.sum(self.compute_sigma_pp(hp, rp), dim=[1, 2]).unsqueeze(-1)
+        else:
+            sigma_pp = 0
+
+        if self.q >= 2:
+            sigma_qq = torch.sum(self.compute_sigma_qq(hq, rq), dim=[1, 2]).unsqueeze(-1)
+        else:
+            sigma_qq = 0
+
+        if self.r >= 2:
+            sigma_rr = torch.sum(self.compute_sigma_qq(hk, rk), dim=[1, 2]).unsqueeze(-1)
+        else:
+            sigma_rr = 0
+
+        if self.p >= 2 and self.q >= 2:
+            sigma_pq = torch.sum(self.compute_sigma_pq(hp=hp, hq=hq, rp=rp, rq=rq), dim=[1, 2, 3]).unsqueeze(-1)
+        else:
+            sigma_pq = 0
+        return h0r0t0 + score_p + score_q + sigma_pp + sigma_qq + sigma_pq
+
+
+class KeciBase(Keci):
+    " Without learning dimension scaling"
+
+    def __init__(self, args):
+        super().__init__(args)
+        self.name = 'KeciBase'
+        self.requires_grad_for_interactions = False
+        print(f'r:{self.r}\t p:{self.p}\t q:{self.q}')
+        if self.p > 0:
+            self.p_coefficients = torch.nn.Embedding(num_embeddings=1, embedding_dim=self.p)
+            torch.nn.init.ones_(self.p_coefficients.weight)
+        if self.q > 0:
             self.q_coefficients = torch.nn.Embedding(num_embeddings=1, embedding_dim=self.q)
             torch.nn.init.ones_(self.q_coefficients.weight)
 
@@ -2087,5 +1943,4 @@
         """
         sigma_qr = torch.einsum('nrq,nrk->nrqk', hq, rk) - torch.einsum('nrk,nrq->nrqk', hk, rq)
         assert sigma_qr.shape[1:] == (self.re, self.q, self.r)
-        return sigma_qr
->>>>>>> 2fa2dccd
+        return sigma_qr