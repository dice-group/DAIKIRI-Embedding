from ..types import List, Any, Tuple, Union, Dict, np, torch
import pytorch_lightning


class BaseKGE(pytorch_lightning.LightningModule):
    def __init__(self, args: dict):
        super().__init__()
        self.args = args
        self.embedding_dim = None
        self.num_entities = None
        self.num_relations = None
        self.learning_rate = None
        self.apply_unit_norm = None
        self.input_dropout_rate = None
        self.hidden_dropout_rate = None
        self.optimizer_name = None
        self.feature_map_dropout_rate = None
        self.kernel_size = None
        self.num_of_output_channels = None
        self.weight_decay = None
        self.loss = torch.nn.BCEWithLogitsLoss()
        self.selected_optimizer = None
        self.normalizer_class = None
        self.normalize_head_entity_embeddings = IdentityClass()
        self.normalize_relation_embeddings = IdentityClass()
        self.normalize_tail_entity_embeddings = IdentityClass()
        self.hidden_normalizer = IdentityClass()
        self.param_init = None
        self.init_params_with_sanity_checking()

        # Dropouts
        self.input_dp_ent_real = torch.nn.Dropout(self.input_dropout_rate)
        self.input_dp_rel_real = torch.nn.Dropout(self.input_dropout_rate)
        self.hidden_dropout = torch.nn.Dropout(self.input_dropout_rate)
        # average minibatch loss per epoch
        self.loss_history = []

    def mem_of_model(self) -> Dict:
        """ Size of model in MB and number of params"""
        # https://discuss.pytorch.org/t/finding-model-size/130275/2
        # (2) Store NumParam and EstimatedSizeMB
        num_params = sum(p.numel() for p in self.parameters())
        # Not quite sure about EstimatedSizeMB ?
        buffer_size = 0
        for buffer in self.buffers():
            buffer_size += buffer.nelement() * buffer.element_size()
        return {'EstimatedSizeMB': (num_params + buffer_size) / 1024 ** 2, 'NumParam': num_params}

    def init_params_with_sanity_checking(self):
<<<<<<< HEAD
        assert self.args['model'] in ['FMult', 'CMult', 'Keci', 'DistMult', 'ComplEx', 'QMult', 'OMult', 'ConvQ', 'ConvO','GFMult', 'AConEx', 'ConEx', 'Shallom', 'TransE', 'Pyke', 'KeciBase']
=======
        assert self.args['model'] in ['FMult', 'FMult2', 'CMult', 'Keci', 'DistMult', 'ComplEx', 'QMult', 'OMult', 'ConvQ',
                                      'ConvO',
                                      'AConEx', 'ConEx', 'Shallom', 'TransE', 'Pyke', 'KeciBase']
>>>>>>> bcdf7848
        if self.args.get('weight_decay'):
            self.weight_decay = self.args['weight_decay']
        else:
            self.weight_decay = 0.0
        if self.args.get('embedding_dim'):
            self.embedding_dim = self.args['embedding_dim']
        else:
            self.embedding_dim = 1

        if self.args.get('num_entities'):
            self.num_entities = self.args['num_entities']
        else:
            self.num_entities = 1

        if self.args.get('num_relations'):
            self.num_relations = self.args['num_relations']
        else:
            self.num_relations = 1

        if self.args.get('learning_rate'):
            self.learning_rate = self.args['learning_rate']
        else:
            self.learning_rate = .1

        if self.args.get("input_dropout_rate"):
            self.input_dropout_rate = self.args['input_dropout_rate']
        else:
            self.input_dropout_rate = 0.0
        if self.args.get("hidden_dropout_rate"):
            self.hidden_dropout_rate = self.args['hidden_dropout_rate']
        else:
            self.hidden_dropout_rate = 0.0

        if self.args['model'] in ['ConvQ', 'ConvO', 'ConEx', 'AConEx']:
            if self.args.get("kernel_size"):
                self.kernel_size = self.args['kernel_size']
            else:
                self.kernel_size = 3
            if self.args.get("num_of_output_channels"):
                self.num_of_output_channels = self.args['num_of_output_channels']
            else:
                self.num_of_output_channels = 3
            if self.args.get("feature_map_dropout_rate"):
                self.feature_map_dropout_rate = self.args['feature_map_dropout_rate']
            else:
                self.feature_map_dropout_rate = 0.0

        if self.args.get("normalization") == 'LayerNorm':
            self.normalizer_class = torch.nn.LayerNorm
            self.normalize_head_entity_embeddings = self.normalizer_class(self.embedding_dim)
            self.normalize_relation_embeddings = self.normalizer_class(self.embedding_dim)
            if self.args['scoring_technique'] in ['NegSample', 'KvsSample']:
                self.normalize_tail_entity_embeddings = self.normalizer_class(self.embedding_dim)
        elif self.args.get("normalization") == 'BatchNorm1d':
            self.normalizer_class = torch.nn.BatchNorm1d
            self.normalize_head_entity_embeddings = self.normalizer_class(self.embedding_dim, affine=False)
            self.normalize_relation_embeddings = self.normalizer_class(self.embedding_dim, affine=False)
            if self.args['scoring_technique'] in ['NegSample', 'KvsSample']:
                self.normalize_tail_entity_embeddings = self.normalizer_class(self.embedding_dim, affine=False)
        elif self.args.get("normalization") is None:
            self.normalizer_class = IdentityClass
        else:
            raise NotImplementedError()
        if self.args.get("optim") in ['Adan', 'NAdam', 'Adam', 'SGD', 'ASGD', 'Sls', 'AdamSLS']:
            self.optimizer_name = self.args['optim']
        else:
            print(self.args)
            raise KeyError(f'--optim (***{self.args.get("optim")}***) not found')

        if self.args['init_param'] is None:
            self.param_init = IdentityClass
        elif self.args['init_param'] == 'xavier_normal':
            self.param_init = torch.nn.init.xavier_normal_
        else:
            raise KeyError(f'--init_param (***{self.args.get("init_param")}***) not found')

    def get_embeddings(self) -> Tuple[np.ndarray, np.ndarray]:
        # @TODO why twice data.data.?
        return self.entity_embeddings.weight.data.data.detach(), self.relation_embeddings.weight.data.detach()

    def configure_optimizers(self, parameters=None):
        if parameters is None:
            parameters = self.parameters()

        # default params in pytorch.
        if self.optimizer_name == 'SGD':
            self.selected_optimizer = torch.optim.SGD(params=parameters, lr=self.learning_rate,
                                                      momentum=0, dampening=0, weight_decay=self.weight_decay,
                                                      nesterov=False)
        elif self.optimizer_name == 'Adam':
            self.selected_optimizer = torch.optim.Adam(parameters, lr=self.learning_rate,
                                                       weight_decay=self.weight_decay)

        elif self.optimizer_name == 'NAdam':
            self.selected_optimizer = torch.optim.NAdam(parameters, lr=self.learning_rate, betas=(0.9, 0.999),
                                                        eps=1e-08, weight_decay=self.weight_decay, momentum_decay=0.004)
        elif self.optimizer_name == 'Adagrad':
            self.selected_optimizer = torch.optim.Adagrad(parameters,
                                                          lr=self.learning_rate, eps=1e-10,
                                                          weight_decay=self.weight_decay)
        elif self.optimizer_name == 'ASGD':
            self.selected_optimizer = torch.optim.ASGD(parameters,
                                                       lr=self.learning_rate, lambd=0.0001, alpha=0.75,
                                                       weight_decay=self.weight_decay)
        elif self.optimizer_name == 'Adan':
            self.selected_optimizer = Adan(parameters, lr=self.learning_rate, weight_decay=self.weight_decay,
                                           betas=(0.98, 0.92, 0.99),
                                           eps=1e-08,
                                           max_grad_norm=0.0,
                                           no_prox=False)
        elif self.optimizer_name == 'Sls':
            self.selected_optimizer = Sls(params=parameters,
                                          n_batches_per_epoch=500,
                                          init_step_size=self.learning_rate,  # 1 originally
                                          c=0.1,
                                          beta_b=0.9,
                                          gamma=2.0,
                                          beta_f=2.0,
                                          reset_option=1,
                                          eta_max=10,
                                          bound_step_size=True,
                                          line_search_fn="armijo")
        elif self.optimizer_name == 'AdamSLS':
            self.selected_optimizer = AdamSLS(params=parameters,
                                              n_batches_per_epoch=500,
                                              init_step_size=self.learning_rate,  # 0.1,0.00001,
                                              c=0.1,
                                              gamma=2.0,
                                              beta=0.999,
                                              momentum=0.9,
                                              gv_option='per_param',
                                              base_opt='adam',
                                              pp_norm_method='pp_armijo',
                                              mom_type='standard',
                                              clip_grad=False,
                                              beta_b=0.9,
                                              beta_f=2.0,
                                              reset_option=1,
                                              line_search_fn="armijo")
        else:
            raise KeyError()
        return self.selected_optimizer

    def get_optimizer_class(self):
        # default params in pytorch.
        if self.optimizer_name == 'SGD':
            return torch.optim.SGD
        elif self.optimizer_name == 'Adam':
            return torch.optim.Adam
        else:
            raise KeyError()

    def loss_function(self, yhat_batch, y_batch):
        return self.loss(input=yhat_batch, target=y_batch)

    def forward_triples(self, *args, **kwargs):
        raise ValueError(f'MODEL:{self.name} does not have forward_triples function')

    def forward_k_vs_all(self, *args, **kwargs):
        raise ValueError(f'MODEL:{self.name} does not have forward_k_vs_all function')

    def forward_k_vs_sample(self, *args, **kwargs):
        raise ValueError(f'MODEL:{self.name} does not have forward_k_vs_sample function')

    def forward(self, x: Union[torch.LongTensor, Tuple[torch.LongTensor, torch.LongTensor]],
                y_idx: torch.LongTensor = None):
        """

        :param x: a batch of inputs
        :param y_idx: index of selected output labels.
        :return:
        """
        if isinstance(x, tuple):
            x, y_idx = x
            return self.forward_k_vs_sample(x=x, target_entity_idx=y_idx)
        else:
            batch_size, dim = x.shape
            if dim == 3:
                return self.forward_triples(x)
            elif dim == 2:
                # h, y = x[0], x[1]
                # Note that y can be relation or tail entity.
                return self.forward_k_vs_all(x=x)
            else:
                return self.forward_sequence(x=x)

    def training_step(self, batch, batch_idx):
        if len(batch) == 2:
            x_batch, y_batch = batch
            yhat_batch = self.forward(x_batch)
        elif len(batch) == 3:
            x_batch, y_idx_batch, y_batch, = batch
            yhat_batch = self.forward(x_batch, y_idx_batch)
        else:
            print(len(batch))
            raise ValueError('Unexpected batch shape..')
        train_loss = self.loss_function(yhat_batch=yhat_batch, y_batch=y_batch)
        return train_loss

    def training_epoch_end(self, training_step_outputs):
        batch_losses = [i['loss'].item() for i in training_step_outputs]
        avg = sum(batch_losses) / len(batch_losses)
        self.loss_history.append(avg)

    def validation_step(self, batch, batch_idx):
        """
        # from torchmetrics import Accuracy as accuracy
        if len(batch) == 4:
            h, r, t, y_batch = batch
            predictions = self.forward_triples(h, r, t)
        else:
            h, x, y_batch = batch[:, 0], batch[:, 1], batch[:, 2]
            predictions = self.forward_k_vs_all(h, x)

        val_loss = self.loss_function(predictions, y_batch)
        val_accuracy = accuracy(predictions, y_batch)
        return {'val_acc': val_accuracy, 'val_loss': val_loss}
        """

    def validation_epoch_end(self, outputs: List[Any]) -> None:
        """
        x = [[x['val_acc'], x['val_loss']] for x in outputs]
        avg_val_acc, avg_loss = torch.tensor(x).mean(dim=0)[:]
        self.log('avg_loss_per_epoch', avg_loss, on_epoch=True, prog_bar=True)
        self.log('avg_val_acc_per_epoch', avg_val_acc, on_epoch=True, prog_bar=True)
        """

    def test_step(self, batch, batch_idx):
        """
        if len(batch) == 4:
            h, r, t, y_batch = batch
            predictions = self.forward_triples(h, r, t)
        else:
            h, x, y_batch = batch[:, 0], batch[:, 1], batch[:, 2]
            predictions = self.forward_k_vs_all(h, x)
        test_accuracy = accuracy(predictions, y_batch)
        return {'test_accuracy': test_accuracy}
        """

    def test_epoch_end(self, outputs: List[Any]):
        """
        avg_test_accuracy = torch.stack([x['test_accuracy'] for x in outputs]).mean()
        self.log('avg_test_accuracy', avg_test_accuracy, on_epoch=True, prog_bar=True)
        """

    def test_dataloader(self) -> None:
        pass

    def val_dataloader(self) -> None:
        pass

    def predict_dataloader(self) -> None:
        pass

    def train_dataloader(self) -> None:
        pass

    def get_triple_representation(self, indexed_triple):
        # (1) Split input into indexes.
        idx_head_entity, idx_relation, idx_tail_entity = indexed_triple[:, 0], indexed_triple[:, 1], indexed_triple[:,
                                                                                                     2]
        # (2) Retrieve embeddings & Apply Dropout & Normalization
        head_ent_emb = self.normalize_head_entity_embeddings(
            self.input_dp_ent_real(self.entity_embeddings(idx_head_entity)))
        rel_ent_emb = self.normalize_relation_embeddings(self.input_dp_rel_real(self.relation_embeddings(idx_relation)))
        tail_ent_emb = self.normalize_tail_entity_embeddings(self.entity_embeddings(idx_tail_entity))
        return head_ent_emb, rel_ent_emb, tail_ent_emb

    def get_head_relation_representation(self, indexed_triple):
        # (1) Split input into indexes.
        idx_head_entity, idx_relation = indexed_triple[:, 0], indexed_triple[:, 1]
        # (2) Retrieve embeddings & Apply Dropout & Normalization
        head_ent_emb = self.normalize_head_entity_embeddings(
            self.input_dp_ent_real(self.entity_embeddings(idx_head_entity)))
        rel_ent_emb = self.normalize_relation_embeddings(self.input_dp_rel_real(self.relation_embeddings(idx_relation)))
        return head_ent_emb, rel_ent_emb


class IdentityClass(torch.nn.Module):
    def __init__(self, args=None):
        super().__init__()
        self.args = args

    @staticmethod
    def forward(x):
        return x<|MERGE_RESOLUTION|>--- conflicted
+++ resolved
@@ -47,13 +47,8 @@
         return {'EstimatedSizeMB': (num_params + buffer_size) / 1024 ** 2, 'NumParam': num_params}
 
     def init_params_with_sanity_checking(self):
-<<<<<<< HEAD
-        assert self.args['model'] in ['FMult', 'CMult', 'Keci', 'DistMult', 'ComplEx', 'QMult', 'OMult', 'ConvQ', 'ConvO','GFMult', 'AConEx', 'ConEx', 'Shallom', 'TransE', 'Pyke', 'KeciBase']
-=======
         assert self.args['model'] in ['FMult', 'FMult2', 'CMult', 'Keci', 'DistMult', 'ComplEx', 'QMult', 'OMult', 'ConvQ',
-                                      'ConvO',
-                                      'AConEx', 'ConEx', 'Shallom', 'TransE', 'Pyke', 'KeciBase']
->>>>>>> bcdf7848
+                                      'ConvO', 'AConEx', 'ConEx', 'Shallom', 'TransE', 'Pyke', 'KeciBase', 'GFMult']
         if self.args.get('weight_decay'):
             self.weight_decay = self.args['weight_decay']
         else:
