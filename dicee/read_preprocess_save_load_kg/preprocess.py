import pandas as pd
import polars as pl
from .util import timeit, index_triples_with_pandas, dataset_sanity_checking
from dicee.static_funcs import numpy_data_type_changer
from .util import (
    get_er_vocab,
    get_re_vocab,
    get_ee_vocab,
    create_constraints,
    apply_reciprical_or_noise,
)
import numpy as np
import concurrent
from typing import Callable, Dict, List, Tuple
from typing import Union
import itertools


class PreprocessKG:
    """
    Preprocess the data in memory for a knowledge graph.

    This class handles the preprocessing of the knowledge graph data which includes
    reading the data, adding noise or reciprocal triples, constructing vocabularies,
    and indexing datasets based on the backend being used.

    Attributes
    ----------
    kg : object
        An instance representing the knowledge graph.

    Methods
    -------
    start() -> None
        Preprocess train, valid, and test datasets stored in the knowledge graph instance.

    preprocess_with_byte_pair_encoding() -> None
        Preprocess the datasets using byte-pair encoding.

    preprocess_with_pandas() -> None
        Preprocess the datasets using pandas.

    preprocess_with_polars() -> None
        Preprocess the datasets using polars.

    sequential_vocabulary_construction() -> None
        Construct integer indexing for entities and relations.
    """

    def __init__(self, kg):
        self.kg = kg

    def start(self) -> None:
        """
        Preprocess train, valid, and test datasets stored in the knowledge graph instance.

        This method applies the appropriate preprocessing technique based on the backend
        specified in the knowledge graph instance.

        Parameters
        ----------
        None

        Returns
        -------
        None

        Raises
        ------
        KeyError
            If the specified backend is not supported.
        """
        # Process
        if self.kg.byte_pair_encoding and self.kg.padding:
            self.preprocess_with_byte_pair_encoding_with_padding()
        elif self.kg.byte_pair_encoding:
            self.preprocess_with_byte_pair_encoding()
        elif self.kg.backend == "polars":
            self.preprocess_with_polars()
        elif self.kg.backend in ["pandas", "rdflib"]:
            self.preprocess_with_pandas()
        else:
            raise KeyError(f"{self.kg.backend} not found")

        if self.kg.eval_model:
            if self.kg.byte_pair_encoding:
                data = []
                data.extend(self.kg.raw_train_set.values.tolist())
                if self.kg.raw_valid_set is not None:
                    data.extend(self.kg.raw_valid_set.values.tolist())
                if self.kg.raw_test_set is not None:
                    data.extend(self.kg.raw_test_set.values.tolist())
            else:
                if isinstance(self.kg.valid_set, np.ndarray) and isinstance(
                    self.kg.test_set, np.ndarray
                ):
                    data = np.concatenate(
                        [self.kg.train_set, self.kg.valid_set, self.kg.test_set]
                    )
                else:
                    data = self.kg.train_set
            print("Submit er-vocab, re-vocab, and ee-vocab via  ProcessPoolExecutor...")
            # We need to benchmark the benefits of using futures  ?
            executor = concurrent.futures.ProcessPoolExecutor()
            self.kg.er_vocab = executor.submit(
                get_er_vocab, data, self.kg.path_for_serialization + "/er_vocab.p"
            )
            self.kg.re_vocab = executor.submit(
                get_re_vocab, data, self.kg.path_for_serialization + "/re_vocab.p"
            )
            self.kg.ee_vocab = executor.submit(
                get_ee_vocab, data, self.kg.path_for_serialization + "/ee_vocab.p"
            )

            self.kg.constraints = executor.submit(
                create_constraints,
                self.kg.train_set,
                self.kg.path_for_serialization + "/constraints.p",
            )
            self.kg.domain_constraints_per_rel, self.kg.range_constraints_per_rel = (
                None,
                None,
            )

        # string containing
        assert isinstance(self.kg.raw_train_set, pd.DataFrame) or isinstance(
            self.kg.raw_train_set, pl.DataFrame
        )

        print("Creating dataset...")
        if self.kg.byte_pair_encoding and self.kg.padding:
            assert isinstance(self.kg.train_set, list)
            assert isinstance(self.kg.train_set[0], tuple)
            assert isinstance(self.kg.train_set[0][0], tuple)
            assert isinstance(self.kg.train_set[0][1], tuple)
            assert isinstance(self.kg.train_set[0][2], tuple)

            if self.kg.training_technique == "NegSample":
                """No need to do anything"""
            elif self.kg.training_technique == "KvsAll":
                # Construct the training data: A single data point is a unique pair of
                # a sequence of sub-words representing an entity
                # a sequence of sub-words representing a relation
                # Mapping from a sequence of bpe entity to its unique integer index
                entity_to_idx = {
                    shaped_bpe_ent: idx
                    for idx, (str_ent, bpe_ent, shaped_bpe_ent) in enumerate(
                        self.kg.ordered_bpe_entities
                    )
                }
                er_tails = dict()
                # Iterate over bpe encoded triples to obtain a mapping from pair of bpe entity and relation to
                # indices of bpe entities
                bpe_entities = []
                for h, r, t in self.kg.train_set:
                    er_tails.setdefault((h, r), list()).append(entity_to_idx[t])
                    bpe_entities.append(t)
                # Generate a training data
                self.kg.train_set = []
                self.kg.train_target_indices = []
                for (
                    shaped_bpe_h,
                    shaped_bpe_r,
                ), list_of_indices_of_tails in er_tails.items():
                    self.kg.train_set.append((shaped_bpe_h, shaped_bpe_r))
                    # List of integers denoting the index of shaped_bpe_entities
                    self.kg.train_target_indices.append(list_of_indices_of_tails)
                self.kg.train_set = np.array(self.kg.train_set)
                self.kg.target_dim = len(self.kg.ordered_bpe_entities)
            elif self.kg.training_technique == "AllvsAll":
                entity_to_idx = {
                    shaped_bpe_ent: idx
                    for idx, (str_ent, bpe_ent, shaped_bpe_ent) in enumerate(
                        self.kg.ordered_bpe_entities
                    )
                }
                er_tails = dict()
                bpe_entities = []
                for h, r, t in self.kg.train_set:
                    er_tails.setdefault((h, r), list()).append(entity_to_idx[t])
                    bpe_entities.append(t)

                bpe_tokens = {
                    shaped_bpe_token
                    for (
                        str_entity,
                        bpe_entity,
                        shaped_bpe_token,
                    ) in self.kg.ordered_bpe_entities
                    + self.kg.ordered_bpe_relations
                }
                # Iterate over all
                for i in bpe_tokens:
                    for j in bpe_tokens:
                        if er_tails.get((i, j), None) is None:
                            er_tails[(i, j)] = list()

                # Generate a training data
                self.kg.train_set = []
                self.kg.train_target_indices = []
                for (
                    shaped_bpe_h,
                    shaped_bpe_r,
                ), list_of_indices_of_tails in er_tails.items():
                    self.kg.train_set.append((shaped_bpe_h, shaped_bpe_r))
                    # List of integers denoting the index of shaped_bpe_entities
                    self.kg.train_target_indices.append(list_of_indices_of_tails)
                self.kg.train_set = np.array(self.kg.train_set)
                self.kg.target_dim = len(self.kg.ordered_bpe_entities)
            else:
                raise NotImplementedError(
                    f" Scoring technique {self.self.kg.training_technique} with BPE not implemented"
                )
            if self.kg.max_length_subword_tokens is None and self.kg.byte_pair_encoding:
                self.kg.max_length_subword_tokens = len(self.kg.train_set[0][0])
        elif self.kg.byte_pair_encoding:
            # (1) self.kg.train_set list of tuples, where each tuple consists of three tuples representing input triple.
            # (2) Flatten (1) twice to obtain list of numbers

            space_token = self.kg.enc.encode(" ")[0]
            end_token = self.kg.enc.encode(".")[0]
            triples = []
            for (h, r, t) in self.kg.train_set:
                x = []
                x.extend(h)
                x.append(space_token)
                x.extend(r)
                x.append(space_token)
                x.extend(t)
                x.append(end_token)
                # print(self.kg.enc.decode(x))
                triples.extend(x)
            self.kg.train_set = np.array(triples)

        else:
            """No need to do anything. We create datasets for other models in the pyorch dataset construction"""
            # @TODO: Either we should move the all pytorch dataset construciton into here
            # Or we should move the byte pair encoding data into
            print("Finding suitable integer type for the index...")
            self.kg.train_set = numpy_data_type_changer(
                self.kg.train_set, num=max(self.kg.num_entities, self.kg.num_relations)
            )
            if self.kg.valid_set is not None:
                self.kg.valid_set = numpy_data_type_changer(
                    self.kg.valid_set,
                    num=max(self.kg.num_entities, self.kg.num_relations),
                )
            if self.kg.test_set is not None:
                self.kg.test_set = numpy_data_type_changer(
                    self.kg.test_set,
                    num=max(self.kg.num_entities, self.kg.num_relations),
                )

    @staticmethod
    def __replace_values_df(
        df: pd.DataFrame = None, f: Callable = None
    ) -> Union[None, List[Tuple[Tuple[int], Tuple[int], Tuple[int]]]]:
        """
        Map a DataFrame containing triples to a list of tuples with encoded entities and relations.

        This method takes a DataFrame where each row represents a triple in the knowledge graph
        (subject, relation, object) and applies an encoding function to each element. The result
        is a list of triples where each triple is represented as a tuple of tuples, with each
        tuple containing the encoded representation of the subject, relation, and object.

        Parameters
        ----------
        df : pd.DataFrame
            A DataFrame containing triples in the format (subject, relation, object).
        f : Callable
            An encoding function that is applied to each element of the triples.

        Returns
        -------
        Union[None, List[Tuple[Tuple[int], Tuple[int], Tuple[int]]]]
            A list of triples, where each triple is represented as a tuple of tuples, each containing
            the encoded representation of the subject, relation, and object. Returns None if the input DataFrame is None.

        Notes
        -----
        The encoding function 'f' is expected to return a tuple of integers representing the
        encoded form of the input entity or relation. This method is typically used to convert
        string representations of entities and relations into a numerical format suitable for
        machine learning models.
        """
        if df is None:
            return []
        else:
            bpe_triples = list(
                df.map(lambda x: tuple(f(x))).itertuples(index=False, name=None)
            )
            assert isinstance(bpe_triples, list)
            assert isinstance(bpe_triples[0], tuple)
            assert len(bpe_triples[0]) == 3
            assert isinstance(bpe_triples[0][0], tuple)
            assert isinstance(bpe_triples[0][0][0], int)
            return bpe_triples

    def __finding_max_token(
        self, concat_of_train_val_test: List[Tuple[Tuple[int], Tuple[int], Tuple[int]]]
    ) -> int:
        """
        Find the maximum length of subword tokens in the dataset.

        This method iterates over the concatenated training, validation, and testing datasets
        to determine the maximum length of subword tokens present in the triples. This information
        is crucial for padding sequences to a uniform length before feeding them into a model.

        Parameters
        ----------
        concat_of_train_val_test : List[Tuple[Tuple[int], Tuple[int], Tuple[int]]]
            A list containing triples from the training, validation, and testing datasets, where each triple
            is represented as a tuple of tuples. Each inner tuple contains the encoded representation
            (as a sequence of integers) of the subject, relation, and object.

        Returns
        -------
        int
            The maximum length of subword tokens found in the triples of the concatenated datasets.

        Notes
        -----
        The method assumes that the input list consists of triples, each represented as a tuple of tuples.
        Each inner tuple is expected to be a sequence of integers representing the encoded form of
        the subject, relation, or object in a triple.
        """
        max_length_subword_tokens = 0
        for i in concat_of_train_val_test:
            max_token_length_per_triple = max(len(i[0]), len(i[1]), len(i[2]))
            if max_token_length_per_triple > max_length_subword_tokens:
                max_length_subword_tokens = max_token_length_per_triple
        return max_length_subword_tokens

    def __padding_in_place(
        self,
        x: List[Tuple[Tuple[int], Tuple[int], Tuple[int]]],
        max_length_subword_tokens: int,
        bpe_subwords_to_shaped_bpe_entities: Dict[Tuple[int], Tuple[int]],
        bpe_subwords_to_shaped_bpe_relations: Dict[Tuple[int], Tuple[int]],
    ) -> List[Tuple[Tuple[int], Tuple[int], Tuple[int]]]:
        """
        Apply padding in place to the sequences of subword tokens to ensure uniform length.

        This method iterates over a list of triples, where each triple consists of tuples of integers
        representing the encoded subword tokens for the subject, relation, and object. It applies padding
        to these tuples to ensure that they all have the same length, which is specified by the
        'max_length_subword_tokens' parameter.

        Parameters
        ----------
        x : List[Tuple[Tuple[int], Tuple[int], Tuple[int]]]
            A list of triples, where each triple is represented as a tuple of tuples. Each inner tuple
            contains the encoded representation (as a sequence of integers) of the subject, relation, and object.
        max_length_subword_tokens : int
            The maximum length to which the sequences of subword tokens should be padded.
        bpe_subwords_to_shaped_bpe_entities : Dict[Tuple[int], Tuple[int]]
            A dictionary mapping the original subword token sequences of entities to their padded versions.
        bpe_subwords_to_shaped_bpe_relations : Dict[Tuple[int], Tuple[int]]
            A dictionary mapping the original subword token sequences of relations to their padded versions.

        Returns
        -------
        List[Tuple[Tuple[int], Tuple[int], Tuple[int]]]
            The list of triples with padded subword token sequences.

        Notes
        -----
        Padding is applied by appending the necessary number of dummy identifiers (typically 0) to each
        sequence of subword tokens until it reaches the specified maximum length. This method modifies the
        input list 'x' in place and also updates the dictionaries 'bpe_subwords_to_shaped_bpe_entities' and
        'bpe_subwords_to_shaped_bpe_relations' with the padded sequences.
        """

        for i, (s, p, o) in enumerate(x):
            if len(s) < max_length_subword_tokens:
                s_encoded = s + tuple(
                    self.kg.dummy_id for _ in range(max_length_subword_tokens - len(s))
                )
            else:
                s_encoded = s

            if len(p) < max_length_subword_tokens:
                p_encoded = p + tuple(
                    self.kg.dummy_id for _ in range(max_length_subword_tokens - len(p))
                )
            else:
                p_encoded = p

            if len(o) < max_length_subword_tokens:
                o_encoded = o + tuple(
                    self.kg.dummy_id for _ in range(max_length_subword_tokens - len(o))
                )
            else:
                o_encoded = o

            bpe_subwords_to_shaped_bpe_entities[o] = o_encoded
            bpe_subwords_to_shaped_bpe_entities[s] = s_encoded

            bpe_subwords_to_shaped_bpe_relations[p] = p_encoded
            x[i] = (s_encoded, p_encoded, o_encoded)
        return x

<<<<<<< HEAD
    @timeit
    def preprocess_with_byte_pair_encoding(self) -> None:
        """
        Preprocess the datasets using byte-pair encoding (BPE).

        This method applies byte-pair encoding to the raw training, validation, and test sets of
        the knowledge graph. It transforms string representations of entities and relations into
        sequences of subword tokens. The method also handles padding of these sequences and
        constructs the necessary mappings for entities and relations.

        Parameters
        ----------
        None

        Returns
        -------
        None

        Notes
        -----
        - Byte-pair encoding is used to handle the out-of-vocabulary problem in natural language
        processing by splitting words into more frequently occurring subword units.
        - This method modifies the knowledge graph instance in place by setting various attributes
        related to the byte-pair encoding such as padded sequences, mappings, and the maximum
        length of subword tokens.
        - The method assumes that the raw datasets are available as Pandas DataFrames within the
        knowledge graph instance.
        - If the 'add_reciprical' flag is set in the knowledge graph instance, reciprocal triples are
        added to the datasets.
        - After encoding and padding, the method also constructs mappings from the subword token
        sequences to their corresponding integer indices.
        """
=======
    def preprocess_with_byte_pair_encoding(self):
>>>>>>> 2fa2dccd
        # n b
        assert isinstance(self.kg.raw_train_set, pd.DataFrame)
        assert self.kg.raw_train_set.columns.tolist() == [
            "subject",
            "relation",
            "object",
        ]
        # (1)  Add recipriocal or noisy triples into raw_train_set, raw_valid_set, raw_test_set
<<<<<<< HEAD
        self.kg.raw_train_set = apply_reciprical_or_noise(
            add_reciprical=self.kg.add_reciprical,
            eval_model=self.kg.eval_model,
            df=self.kg.raw_train_set,
            info="Train",
        )
        self.kg.raw_valid_set = apply_reciprical_or_noise(
            add_reciprical=self.kg.add_reciprical,
            eval_model=self.kg.eval_model,
            df=self.kg.raw_valid_set,
            info="Validation",
        )
        self.kg.raw_test_set = apply_reciprical_or_noise(
            add_reciprical=self.kg.add_reciprical,
            eval_model=self.kg.eval_model,
            df=self.kg.raw_test_set,
            info="Test",
        )

        # (2) Transformation from DataFrame to list of tuples.
        # self.kg.train_set: List[Tuple[Tuple[int], Tuple[int], Tuple[int]]]
        # valid_set: Union[List, List[Tuple[Tuple[int], Tuple[int], Tuple[int]]]]
        # test_set: Union[List, List[Tuple[Tuple[int], Tuple[int], Tuple[int]]]]
        # self.kg.train_set[0] => (bpe_h,bpe_r, bpe_t)
        # bpe_* denotes a tuple of positive integer numbers
        self.kg.train_set = self.__replace_values_df(
            df=self.kg.raw_train_set, f=self.kg.enc.encode
        )
        self.kg.valid_set = self.__replace_values_df(
            df=self.kg.raw_valid_set, f=self.kg.enc.encode
        )
        self.kg.test_set = self.__replace_values_df(
            df=self.kg.raw_test_set, f=self.kg.enc.encode
        )
=======
        self.kg.raw_train_set = apply_reciprical_or_noise(add_reciprical=self.kg.add_reciprical,
                                                          eval_model=self.kg.eval_model,
                                                          df=self.kg.raw_train_set, info="Train")
        self.kg.raw_valid_set = apply_reciprical_or_noise(add_reciprical=self.kg.add_reciprical,
                                                          eval_model=self.kg.eval_model,
                                                          df=self.kg.raw_valid_set, info="Validation")
        self.kg.raw_test_set = apply_reciprical_or_noise(add_reciprical=self.kg.add_reciprical,
                                                         eval_model=self.kg.eval_model,
                                                         df=self.kg.raw_test_set, info="Test")
        # (2) Transformation from DataFrame to list of tuples.

        self.kg.train_set = self.__replace_values_df(df=self.kg.raw_train_set, f=self.kg.enc.encode)
        # We need to add empty space for transformers
        self.kg.valid_set = self.__replace_values_df(df=self.kg.raw_valid_set, f=self.kg.enc.encode)
        self.kg.test_set = self.__replace_values_df(df=self.kg.raw_test_set, f=self.kg.enc.encode)
>>>>>>> 2fa2dccd

    @timeit
    def preprocess_with_byte_pair_encoding_with_padding(self) -> None:
        """


        Returns
        -------

        """

        self.preprocess_with_byte_pair_encoding()

        self.kg.max_length_subword_tokens = self.__finding_max_token(
            self.kg.train_set + self.kg.valid_set + self.kg.test_set
        )

        # Store padded bpe entities and relations
        bpe_subwords_to_shaped_bpe_entities = dict()
        bpe_subwords_to_shaped_bpe_relations = dict()

<<<<<<< HEAD
        print(
            "The longest sequence of sub-word units of entities and relations is ",
            self.kg.max_length_subword_tokens,
        )
=======
        print("The longest sequence of sub-word units of entities and relations is ",
              self.kg.max_length_subword_tokens)
>>>>>>> 2fa2dccd
        # Padding
        self.kg.train_set = self.__padding_in_place(
            self.kg.train_set,
            self.kg.max_length_subword_tokens,
            bpe_subwords_to_shaped_bpe_entities,
            bpe_subwords_to_shaped_bpe_relations,
        )
        if self.kg.valid_set is not None:
            self.kg.valid_set = self.__padding_in_place(
                self.kg.valid_set,
                self.kg.max_length_subword_tokens,
                bpe_subwords_to_shaped_bpe_entities,
                bpe_subwords_to_shaped_bpe_relations,
            )
        if self.kg.test_set is not None:
            self.kg.test_set = self.__padding_in_place(
                self.kg.test_set,
                self.kg.max_length_subword_tokens,
                bpe_subwords_to_shaped_bpe_entities,
                bpe_subwords_to_shaped_bpe_relations,
            )
        # Store str_entity, bpe_entity, padded_bpe_entity
        self.kg.ordered_bpe_entities = sorted(
            [
                (self.kg.enc.decode(k), k, v)
                for k, v in bpe_subwords_to_shaped_bpe_entities.items()
            ],
            key=lambda x: x[0],
        )
        self.kg.ordered_bpe_relations = sorted(
            [
                (self.kg.enc.decode(k), k, v)
                for k, v in bpe_subwords_to_shaped_bpe_relations.items()
            ],
            key=lambda x: x[0],
        )
        del bpe_subwords_to_shaped_bpe_entities
        del bpe_subwords_to_shaped_bpe_relations

    @timeit
    def preprocess_with_pandas(self) -> None:
        """
        Preprocess train, valid, and test datasets stored in the knowledge graph instance using pandas.

        This method involves adding reciprocal or noisy triples, constructing vocabularies for entities and relations,
        and indexing the datasets. The preprocessing is performed using the pandas library, which facilitates the handling
        and transformation of the data.

        Parameters
        ----------
        None

        Returns
        -------
        None

        Notes
        -----
        - The method begins by optionally adding reciprocal or noisy triples to the raw training, validation, and test sets.
        - Sequential vocabulary construction is performed to create a bijection mapping of entities and relations to integer indices.
        - The datasets (train, valid, test) are then indexed based on these mappings.
        - The method modifies the knowledge graph instance in place by setting various attributes such as the indexed datasets,
        the number of entities, and the number of relations.
        - The method assumes that the raw datasets are available as pandas DataFrames within the knowledge graph instance.
        - This preprocessing is crucial for converting the raw string-based datasets into a numerical format suitable for
        training machine learning models.
        """
        # (1)  Add recipriocal or noisy triples.
        self.kg.raw_train_set = apply_reciprical_or_noise(
            add_reciprical=self.kg.add_reciprical,
            eval_model=self.kg.eval_model,
            df=self.kg.raw_train_set,
            info="Train",
        )
        self.kg.raw_valid_set = apply_reciprical_or_noise(
            add_reciprical=self.kg.add_reciprical,
            eval_model=self.kg.eval_model,
            df=self.kg.raw_valid_set,
            info="Validation",
        )
        self.kg.raw_test_set = apply_reciprical_or_noise(
            add_reciprical=self.kg.add_reciprical,
            eval_model=self.kg.eval_model,
            df=self.kg.raw_test_set,
            info="Test",
        )

        # (2) Construct integer indexing for entities and relations.
        self.sequential_vocabulary_construction()
        self.kg.num_entities, self.kg.num_relations = len(self.kg.entity_to_idx), len(
            self.kg.relation_to_idx
        )

        # (3) Index datasets
        self.kg.train_set = index_triples_with_pandas(
            self.kg.raw_train_set, self.kg.entity_to_idx, self.kg.relation_to_idx
        )
        assert isinstance(self.kg.train_set, pd.core.frame.DataFrame)
        self.kg.train_set = self.kg.train_set.values
        self.kg.train_set = numpy_data_type_changer(
            self.kg.train_set, num=max(self.kg.num_entities, self.kg.num_relations)
        )
        dataset_sanity_checking(
            self.kg.train_set, self.kg.num_entities, self.kg.num_relations
        )
        if self.kg.raw_valid_set is not None:
            self.kg.valid_set = index_triples_with_pandas(
                self.kg.raw_valid_set, self.kg.entity_to_idx, self.kg.relation_to_idx
            )
            self.kg.valid_set = self.kg.valid_set.values
            dataset_sanity_checking(
                self.kg.valid_set, self.kg.num_entities, self.kg.num_relations
            )
            self.kg.valid_set = numpy_data_type_changer(
                self.kg.valid_set, num=max(self.kg.num_entities, self.kg.num_relations)
            )

        if self.kg.raw_test_set is not None:
            self.kg.test_set = index_triples_with_pandas(
                self.kg.raw_test_set, self.kg.entity_to_idx, self.kg.relation_to_idx
            )
            # To numpy
            self.kg.test_set = self.kg.test_set.values
            dataset_sanity_checking(
                self.kg.test_set, self.kg.num_entities, self.kg.num_relations
            )
            self.kg.test_set = numpy_data_type_changer(
                self.kg.test_set, num=max(self.kg.num_entities, self.kg.num_relations)
            )

    @timeit
    def preprocess_with_polars(self) -> None:
        """
        Preprocess train, valid, and test datasets stored in the knowledge graph instance using Polars.

        This method involves preprocessing the datasets with the Polars library, which is designed for efficient data
        manipulation and indexing. The process includes adding reciprocal triples, indexing entities and relations,
        and transforming the datasets from string-based to integer-based formats.

        Parameters
        ----------
        None

        Returns
        -------
        None

        Notes
        -----
        - The method begins by adding reciprocal triples to the raw datasets if the 'add_reciprical' flag is set
        in the knowledge graph instance.
        - It then constructs a bijection mapping from entities and relations to integer indices, using the unique
        entities and relations found in the concatenated datasets.
        - The datasets (train, valid, test) are indexed based on these mappings and converted to NumPy arrays.
        - The method updates the knowledge graph instance by setting attributes such as the number of entities,
        the number of relations, and the indexed datasets.
        - Polars is used for its performance advantages in handling large datasets and its efficient data manipulation capabilities.
        - This preprocessing step is crucial for converting the raw string-based datasets into a numerical format suitable
        for training machine learning models.
        """
        print(
            f"*** Preprocessing Train Data:{self.kg.raw_train_set.shape} with Polars ***"
        )

        # (1) Add reciprocal triples, e.g. KG:= {(s,p,o)} union {(o,p_inverse,s)}
        if self.kg.add_reciprical and self.kg.eval_model:

            def adding_reciprocal_triples():
                """Add reciprocal triples"""
                # (1.1) Add reciprocal triples into training set
                self.kg.raw_train_set.extend(
                    self.kg.raw_train_set.select(
                        [
                            pl.col("object").alias("subject"),
                            pl.col("relation").apply(lambda x: x + "_inverse"),
                            pl.col("subject").alias("object"),
                        ]
                    )
                )
                if self.kg.raw_valid_set is not None:
                    # (1.2) Add reciprocal triples into valid_set set.
                    self.kg.raw_valid_set.extend(
                        self.kg.raw_valid_set.select(
                            [
                                pl.col("object").alias("subject"),
                                pl.col("relation").apply(lambda x: x + "_inverse"),
                                pl.col("subject").alias("object"),
                            ]
                        )
                    )
                if self.kg.raw_test_set is not None:
                    # (1.2) Add reciprocal triples into test set.
                    self.kg.raw_test_set.extend(
                        self.kg.raw_test_set.select(
                            [
                                pl.col("object").alias("subject"),
                                pl.col("relation").apply(lambda x: x + "_inverse"),
                                pl.col("subject").alias("object"),
                            ]
                        )
                    )

            print("Adding Reciprocal Triples...")
            adding_reciprocal_triples()

        # (2) Type checking
        try:
            assert isinstance(self.kg.raw_train_set, pl.DataFrame)
        except TypeError:
            raise TypeError(f"{type(self.kg.raw_train_set)}")
        assert (
            isinstance(self.kg.raw_valid_set, pl.DataFrame)
            or self.kg.raw_valid_set is None
        )
        assert (
            isinstance(self.kg.raw_test_set, pl.DataFrame)
            or self.kg.raw_test_set is None
        )

        def concat_splits(train, val, test):
            x = [train]
            if val is not None:
                x.append(val)
            if test is not None:
                x.append(test)
            return pl.concat(x)

        print("Concat Splits...")
        df_str_kg = concat_splits(
            self.kg.raw_train_set, self.kg.raw_valid_set, self.kg.raw_test_set
        )

        print("Entity Indexing...")
        self.kg.entity_to_idx = (
            pl.concat((df_str_kg["subject"], df_str_kg["object"]))
            .unique(maintain_order=True)
            .rename("entity")
        )
        print("Relation Indexing...")
        self.kg.relation_to_idx = df_str_kg["relation"].unique(maintain_order=True)
        print("Creating index for entities...")
        self.kg.entity_to_idx = {
            ent: idx for idx, ent in enumerate(self.kg.entity_to_idx.to_list())
        }
        print("Creating index for relations...")
        self.kg.relation_to_idx = {
            rel: idx for idx, rel in enumerate(self.kg.relation_to_idx.to_list())
        }
        self.kg.num_entities, self.kg.num_relations = len(self.kg.entity_to_idx), len(
            self.kg.relation_to_idx
        )

        print(f"Indexing Training Data {self.kg.raw_train_set.shape}...")
        self.kg.train_set = self.kg.raw_train_set.with_columns(
            pl.col("subject").map_dict(self.kg.entity_to_idx).alias("subject"),
            pl.col("relation").map_dict(self.kg.relation_to_idx).alias("relation"),
            pl.col("object").map_dict(self.kg.entity_to_idx).alias("object"),
        ).to_numpy()
        if self.kg.raw_valid_set is not None:
            print(f"Indexing Val Data {self.kg.raw_valid_set.shape}...")
            self.kg.valid_set = self.kg.raw_valid_set.with_columns(
                pl.col("subject").map_dict(self.kg.entity_to_idx).alias("subject"),
                pl.col("relation").map_dict(self.kg.relation_to_idx).alias("relation"),
                pl.col("object").map_dict(self.kg.entity_to_idx).alias("object"),
            ).to_numpy()
        if self.kg.raw_test_set is not None:
            print(f"Indexing Test Data {self.kg.raw_test_set.shape}...")
            self.kg.test_set = self.kg.raw_test_set.with_columns(
                pl.col("subject").map_dict(self.kg.entity_to_idx).alias("subject"),
                pl.col("relation").map_dict(self.kg.relation_to_idx).alias("relation"),
                pl.col("object").map_dict(self.kg.entity_to_idx).alias("object"),
            ).to_numpy()
        print(
            f"*** Preprocessing Train Data:{self.kg.train_set.shape} with Polars DONE ***"
        )

    def sequential_vocabulary_construction(self) -> None:
        """
        Construct sequential vocabularies for entities and relations in the knowledge graph.

        This method processes the raw training, validation, and test sets to create sequential mappings (bijection)
        of entities and relations to integer indices. These mappings are essential for converting the string-based
        representations of entities and relations to numerical formats that can be processed by machine learning models.

        Parameters
        ----------
        None

        Returns
        -------
        None

        Notes
        -----
        - The method first concatenates the raw datasets and then creates unique lists of all entities and relations.
        - It then assigns a unique integer index to each entity and relation, creating two dictionaries:
        'entity_to_idx' and 'relation_to_idx'.
        - These dictionaries are used to index entities and relations in the knowledge graph.
        - The method updates the knowledge graph instance by setting attributes such as 'entity_to_idx',
        'relation_to_idx', 'num_entities', and 'num_relations'.
        - This method is a crucial preprocessing step for transforming knowledge graph data into a format suitable
        for training and evaluating machine learning models.
        - The method assumes that the raw datasets are available as Pandas DataFrames within the knowledge graph instance.
        """
        try:
            assert isinstance(self.kg.raw_train_set, pd.DataFrame)
        except AssertionError:
            raise AssertionError
            print(type(self.kg.raw_train_set))
            print("HEREE")
            exit(1)
        assert (
            isinstance(self.kg.raw_valid_set, pd.DataFrame)
            or self.kg.raw_valid_set is None
        )
        assert (
            isinstance(self.kg.raw_test_set, pd.DataFrame)
            or self.kg.raw_test_set is None
        )

        # (1) Read input data into memory
        # (2) Remove triples with a condition
        # (3) Serialize vocabularies in a pandas dataframe where
        #             => the index is integer and
        #             => a single column is string (e.g. URI)
        # (4) Remove triples from (1).
        self.remove_triples_from_train_with_condition()
        # Concatenate dataframes.
        print("Concatenating data to obtain index...")
        x = [self.kg.raw_train_set]
        if self.kg.raw_valid_set is not None:
            x.append(self.kg.raw_valid_set)
        if self.kg.raw_test_set is not None:
            x.append(self.kg.raw_test_set)
        df_str_kg = pd.concat(x, ignore_index=True)
        del x
        print("Creating a mapping from entities to integer indexes...")
        # (5) Create a bijection mapping from entities of (2) to integer indexes.
        # ravel('K') => Return a contiguous flattened array.
        # ‘K’ means to read the elements in the order they occur in memory,
        # except for reversing the data when strides are negative.
        ordered_list = pd.unique(
            df_str_kg[["subject", "object"]].values.ravel("K")
        ).tolist()
        self.kg.entity_to_idx = {k: i for i, k in enumerate(ordered_list)}
        # 5. Create a bijection mapping  from relations to integer indexes.
        ordered_list = pd.unique(df_str_kg["relation"].values.ravel("K")).tolist()
        self.kg.relation_to_idx = {k: i for i, k in enumerate(ordered_list)}
        del ordered_list

    def dept_remove_triples_from_train_with_condition(self):
        """
        Remove specific triples from the training set based on a predefined condition.

        This method filters out triples from the raw training dataset of the knowledge graph based on
        a condition, such as the frequency of entities or relations. This is often used to refine the
        training data, for instance, by removing infrequent entities or relations that may not be
        significant for the model's training.

        Parameters
        ----------
        None

        Returns
        -------
        None

        Notes
        -----
        - The method specifically targets the removal of triples that contain entities or relations
        occurring below a certain frequency threshold.
        - The frequency threshold is determined by the 'min_freq_for_vocab' attribute of the knowledge graph instance.
        - The method updates the knowledge graph instance by modifying the 'raw_train_set' attribute,
        which holds the raw training dataset.
        - This preprocessing step is crucial for ensuring the quality of the training data and can impact
        the performance and generalization ability of the resulting machine learning models.
        - The method assumes that the raw training dataset is available as a Pandas DataFrame within the
        knowledge graph instance.
        """
        if None:
            # self.kg.min_freq_for_vocab is not
            assert isinstance(self.kg.min_freq_for_vocab, int)
            assert self.kg.min_freq_for_vocab > 0
            print(
                f"[5 / 14] Dropping triples having infrequent entities or relations (>{self.kg.min_freq_for_vocab})...",
                end=" ",
            )
            num_triples = self.kg.raw_train_set.size
            print("Total num triples:", num_triples, end=" ")
            # Compute entity frequency: index is URI, val is number of occurrences.
            entity_frequency = pd.concat(
                [self.kg.raw_train_set["subject"], self.kg.raw_train_set["object"]]
            ).value_counts()
            relation_frequency = self.kg.raw_train_set["relation"].value_counts()

            # low_frequency_entities index and values are the same URIs: dask.dataframe.core.DataFrame
            low_frequency_entities = entity_frequency[
                entity_frequency <= self.kg.min_freq_for_vocab
            ].index.values
            low_frequency_relation = relation_frequency[
                relation_frequency <= self.kg.min_freq_for_vocab
            ].index.values
            # If triple contains subject that is in low_freq, set False do not select
            self.kg.raw_train_set = self.kg.raw_train_set[
                ~self.kg.raw_train_set["subject"].isin(low_frequency_entities)
            ]
            # If triple contains object that is in low_freq, set False do not select
            self.kg.raw_train_set = self.kg.raw_train_set[
                ~self.kg.raw_train_set["object"].isin(low_frequency_entities)
            ]
            # If triple contains relation that is in low_freq, set False do not select
            self.kg.raw_train_set = self.kg.raw_train_set[
                ~self.kg.raw_train_set["relation"].isin(low_frequency_relation)
            ]
            # print('\t after dropping:', df_str_kg.size.compute(scheduler=scheduler_flag))
            print(
                "\t after dropping:", self.kg.raw_train_set.size
            )  # .compute(scheduler=scheduler_flag))
            del low_frequency_entities<|MERGE_RESOLUTION|>--- conflicted
+++ resolved
@@ -400,7 +400,6 @@
             x[i] = (s_encoded, p_encoded, o_encoded)
         return x
 
-<<<<<<< HEAD
     @timeit
     def preprocess_with_byte_pair_encoding(self) -> None:
         """
@@ -433,9 +432,6 @@
         - After encoding and padding, the method also constructs mappings from the subword token
         sequences to their corresponding integer indices.
         """
-=======
-    def preprocess_with_byte_pair_encoding(self):
->>>>>>> 2fa2dccd
         # n b
         assert isinstance(self.kg.raw_train_set, pd.DataFrame)
         assert self.kg.raw_train_set.columns.tolist() == [
@@ -444,42 +440,6 @@
             "object",
         ]
         # (1)  Add recipriocal or noisy triples into raw_train_set, raw_valid_set, raw_test_set
-<<<<<<< HEAD
-        self.kg.raw_train_set = apply_reciprical_or_noise(
-            add_reciprical=self.kg.add_reciprical,
-            eval_model=self.kg.eval_model,
-            df=self.kg.raw_train_set,
-            info="Train",
-        )
-        self.kg.raw_valid_set = apply_reciprical_or_noise(
-            add_reciprical=self.kg.add_reciprical,
-            eval_model=self.kg.eval_model,
-            df=self.kg.raw_valid_set,
-            info="Validation",
-        )
-        self.kg.raw_test_set = apply_reciprical_or_noise(
-            add_reciprical=self.kg.add_reciprical,
-            eval_model=self.kg.eval_model,
-            df=self.kg.raw_test_set,
-            info="Test",
-        )
-
-        # (2) Transformation from DataFrame to list of tuples.
-        # self.kg.train_set: List[Tuple[Tuple[int], Tuple[int], Tuple[int]]]
-        # valid_set: Union[List, List[Tuple[Tuple[int], Tuple[int], Tuple[int]]]]
-        # test_set: Union[List, List[Tuple[Tuple[int], Tuple[int], Tuple[int]]]]
-        # self.kg.train_set[0] => (bpe_h,bpe_r, bpe_t)
-        # bpe_* denotes a tuple of positive integer numbers
-        self.kg.train_set = self.__replace_values_df(
-            df=self.kg.raw_train_set, f=self.kg.enc.encode
-        )
-        self.kg.valid_set = self.__replace_values_df(
-            df=self.kg.raw_valid_set, f=self.kg.enc.encode
-        )
-        self.kg.test_set = self.__replace_values_df(
-            df=self.kg.raw_test_set, f=self.kg.enc.encode
-        )
-=======
         self.kg.raw_train_set = apply_reciprical_or_noise(add_reciprical=self.kg.add_reciprical,
                                                           eval_model=self.kg.eval_model,
                                                           df=self.kg.raw_train_set, info="Train")
@@ -489,13 +449,45 @@
         self.kg.raw_test_set = apply_reciprical_or_noise(add_reciprical=self.kg.add_reciprical,
                                                          eval_model=self.kg.eval_model,
                                                          df=self.kg.raw_test_set, info="Test")
+        self.kg.raw_train_set = apply_reciprical_or_noise(
+            add_reciprical=self.kg.add_reciprical,
+            eval_model=self.kg.eval_model,
+            df=self.kg.raw_train_set,
+            info="Train",
+        )
+        self.kg.raw_valid_set = apply_reciprical_or_noise(
+            add_reciprical=self.kg.add_reciprical,
+            eval_model=self.kg.eval_model,
+            df=self.kg.raw_valid_set,
+            info="Validation",
+        )
+        self.kg.raw_test_set = apply_reciprical_or_noise(
+            add_reciprical=self.kg.add_reciprical,
+            eval_model=self.kg.eval_model,
+            df=self.kg.raw_test_set,
+            info="Test",
+        )
+
         # (2) Transformation from DataFrame to list of tuples.
 
         self.kg.train_set = self.__replace_values_df(df=self.kg.raw_train_set, f=self.kg.enc.encode)
         # We need to add empty space for transformers
         self.kg.valid_set = self.__replace_values_df(df=self.kg.raw_valid_set, f=self.kg.enc.encode)
         self.kg.test_set = self.__replace_values_df(df=self.kg.raw_test_set, f=self.kg.enc.encode)
->>>>>>> 2fa2dccd
+        # self.kg.train_set: List[Tuple[Tuple[int], Tuple[int], Tuple[int]]]
+        # valid_set: Union[List, List[Tuple[Tuple[int], Tuple[int], Tuple[int]]]]
+        # test_set: Union[List, List[Tuple[Tuple[int], Tuple[int], Tuple[int]]]]
+        # self.kg.train_set[0] => (bpe_h,bpe_r, bpe_t)
+        # bpe_* denotes a tuple of positive integer numbers
+        self.kg.train_set = self.__replace_values_df(
+            df=self.kg.raw_train_set, f=self.kg.enc.encode
+        )
+        self.kg.valid_set = self.__replace_values_df(
+            df=self.kg.raw_valid_set, f=self.kg.enc.encode
+        )
+        self.kg.test_set = self.__replace_values_df(
+            df=self.kg.raw_test_set, f=self.kg.enc.encode
+        )
 
     @timeit
     def preprocess_with_byte_pair_encoding_with_padding(self) -> None:
@@ -517,15 +509,12 @@
         bpe_subwords_to_shaped_bpe_entities = dict()
         bpe_subwords_to_shaped_bpe_relations = dict()
 
-<<<<<<< HEAD
+        print("The longest sequence of sub-word units of entities and relations is ",
+              self.kg.max_length_subword_tokens)
         print(
             "The longest sequence of sub-word units of entities and relations is ",
             self.kg.max_length_subword_tokens,
         )
-=======
-        print("The longest sequence of sub-word units of entities and relations is ",
-              self.kg.max_length_subword_tokens)
->>>>>>> 2fa2dccd
         # Padding
         self.kg.train_set = self.__padding_in_place(
             self.kg.train_set,
