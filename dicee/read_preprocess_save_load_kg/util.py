from collections import defaultdict
import numpy as np
import polars
import glob
import time
import functools
import pandas as pd
import pickle
import os
import psutil
import requests
from typing import Tuple

def polars_dataframe_indexer(df_polars:polars.DataFrame, idx_entity:polars.DataFrame, idx_relation:polars.DataFrame)->polars.DataFrame:
    """
     Replaces 'subject', 'relation', and 'object' columns in the input Polars DataFrame with their corresponding index values
     from the entity and relation index DataFrames.

     This function processes the DataFrame in three main steps:
     1. Replace the 'relation' values with the corresponding index from `idx_relation`.
     2. Replace the 'subject' values with the corresponding index from `idx_entity`.
     3. Replace the 'object' values with the corresponding index from `idx_entity`.

     Parameters:
     -----------
     df_polars : polars.DataFrame
         The input Polars DataFrame containing columns: 'subject', 'relation', and 'object'.

     idx_entity : polars.DataFrame
         A Polars DataFrame that contains the mapping between entity names and their corresponding indices.
         Must have columns: 'entity' and 'index'.

     idx_relation : polars.DataFrame
         A Polars DataFrame that contains the mapping between relation names and their corresponding indices.
         Must have columns: 'relation' and 'index'.

     Returns:
     --------
     polars.DataFrame
         A DataFrame with the 'subject', 'relation', and 'object' columns replaced by their corresponding indices.

     Example Usage:
     --------------
     >>> df_polars = pl.DataFrame({
             "subject": ["Alice", "Bob", "Charlie"],
             "relation": ["knows", "works_with", "lives_in"],
             "object": ["Dave", "Eve", "Frank"]
         })
     >>> idx_entity = pl.DataFrame({
             "entity": ["Alice", "Bob", "Charlie", "Dave", "Eve", "Frank"],
             "index": [0, 1, 2, 3, 4, 5]
         })
     >>> idx_relation = pl.DataFrame({
             "relation": ["knows", "works_with", "lives_in"],
             "index": [0, 1, 2]
         })
     >>> polars_dataframe_indexer(df_polars, idx_entity, idx_relation)

     Steps:
     ------
     1. Join the input DataFrame `df_polars` on the 'relation' column with `idx_relation` to replace the relations with their indices.
     2. Join on 'subject' to replace it with the corresponding entity index using a left join on `idx_entity`.
     3. Join on 'object' to replace it with the corresponding entity index using a left join on `idx_entity`.
     4. Select only the 'subject', 'relation', and 'object' columns to return the final result.
     """
    assert isinstance(df_polars, polars.DataFrame)
    assert isinstance(idx_entity, polars.DataFrame)
    assert isinstance(idx_relation, polars.DataFrame)

    # Step : Join on 'relation' to replace relation with its index
    df_merged = df_polars.join(idx_relation, on="relation", how="left")
    df_merged = df_merged.select([polars.col("subject"), polars.col("index").alias("relation"), polars.col("object")])
    # Step :  Consider Left Table on subject and Right Table on entity with the left join
    # Returns all rows from the left table, and the matched rows from the right table
    df_merged = df_merged.join(idx_entity, left_on="subject", right_on="entity", how="left")
    df_merged = df_merged.drop("subject").rename({"index": "subject"})
    # Step 3: Join on 'object' to replace object with its index
    df_final = df_merged.join(idx_entity, left_on="object", right_on="entity", how="left")
    df_final = df_final.drop("object").rename({"index": "object"})
    # Step 4: Select the desired columns
    df_final = df_final.select([polars.col("subject"), polars.col("relation"), polars.col("object")])
    return df_final


def pandas_dataframe_indexer(df_pandas: pd.DataFrame, idx_entity: pd.DataFrame, idx_relation: pd.DataFrame) -> pd.DataFrame:
    """
    Replaces 'subject', 'relation', and 'object' columns in the input Pandas DataFrame with their corresponding index values
    from the entity and relation index DataFrames.

    Parameters:
    -----------
    df_pandas : pd.DataFrame
        The input Pandas DataFrame containing columns: 'subject', 'relation', and 'object'.

    idx_entity : pd.DataFrame
        A Pandas DataFrame that contains the mapping between entity names and their corresponding indices.
        Must have columns: 'entity' and 'index'.

    idx_relation : pd.DataFrame
        A Pandas DataFrame that contains the mapping between relation names and their corresponding indices.
        Must have columns: 'relation' and 'index'.

    Returns:
    --------
    pd.DataFrame
        A DataFrame with the 'subject', 'relation', and 'object' columns replaced by their corresponding indices.
    """
    assert isinstance(df_pandas, pd.DataFrame)
    assert isinstance(idx_entity, pd.DataFrame)
    assert isinstance(idx_relation, pd.DataFrame)

    # Create a dictionary that maps entities to their indices
    entity_to_index = pd.Series(idx_entity.index, index=idx_entity['entity']).to_dict()
    df_pandas['subject'] = df_pandas['subject'].map(entity_to_index)
    df_pandas['object'] = df_pandas['object'].map(entity_to_index)
    del entity_to_index
    relation_to_index = pd.Series(idx_relation.index, index=idx_relation['relation']).to_dict()
    df_pandas['relation'] = df_pandas['relation'].map(relation_to_index)
    del relation_to_index
    return df_pandas


def apply_reciprical_or_noise(
    add_reciprical: bool, eval_model: str, df: object = None, info: str = None
):
    """(1) Add reciprocal triples (2) Add noisy triples"""
    # (1) Add reciprocal triples, e.g. KG:= {(s,p,o)} union {(o,p_inverse,s)}
    if add_reciprical and eval_model:
        if df is not None:
            print(
                f"Adding reciprocal triples to {info}, e.g. KG:= (s, p, o) union (o, p_inverse, s)"
            )
            return create_recipriocal_triples(df)
        else:
            return None
    else:
        return df


def timeit(func):
    @functools.wraps(func)
    def timeit_wrapper(*args, **kwargs):
        start_time = time.perf_counter()
        result = func(*args, **kwargs)
        end_time = time.perf_counter()
        total_time = end_time - start_time
        print(
            f"{func.__name__} took {total_time:.4f} seconds "
            f"| Current Memory Usage {psutil.Process(os.getpid()).memory_info().rss / 1000000: .5} in MB"
        )
        return result

    return timeit_wrapper


@timeit
<<<<<<< HEAD
def read_with_polars(data_path, read_only_few: int = None, sample_triples_ratio: float = None, separator:str=None) -> polars.DataFrame:
    """ Load and Preprocess via Polars """
    assert separator is not None, "separator cannot be None"
    print(f'*** Reading {data_path} with Polars ***')
    # (1) Load the data.
    #try:
    if ".zst" in data_path:
        df= polars.read_csv(data_path,n_rows=None if read_only_few is None else read_only_few)
    else:
        df = polars.read_csv(data_path,
                             has_header=False,
                             low_memory=False,
                             n_rows=None if read_only_few is None else read_only_few,
                             columns=[0, 1, 2],
                             dtypes=[polars.String],
                             new_columns=['subject', 'relation', 'object'],
                             separator=separator)
    #except ValueError as err:
    #    raise ValueError(f"{err}\nYou may want to use a different separator.")
=======
def read_with_polars(
    data_path, read_only_few: int = None, sample_triples_ratio: float = None
) -> polars.DataFrame:
    """Load and Preprocess via Polars"""
    print(f"*** Reading {data_path} with Polars ***")
    # (1) Load the data.
    if True:  # data_path[-3:] in [".tar.gz",'txt', 'csv']:
        print("Reading with polars.read_csv with sep **t** ...")
        # TODO: if byte_pair_encoding=True, we should not use "\s+" as seperator I guess
        df = polars.read_csv(
            data_path,
            has_header=False,
            low_memory=False,
            n_rows=None if read_only_few is None else read_only_few,
            columns=[0, 1, 2],
            dtypes=[polars.Utf8],  # str
            new_columns=["subject", "relation", "object"],
            separator="\t",
        )  # \s+ doesn't work for polars
    else:
        if read_only_few is None:
            df = polars.read_parquet(data_path, use_pyarrow=True)
        else:
            df = polars.read_parquet(data_path, n_rows=read_only_few)
>>>>>>> 60ec6081
    # (2) Sample from (1).
    if sample_triples_ratio:
        print(f"Subsampling {sample_triples_ratio} of input data {df.shape}...")
        df = df.sample(frac=sample_triples_ratio)
        print(df.shape)
    # (3) Type heuristic prediction: If KG is an RDF KG, remove all triples where subject is not <?>.
    h = df.head().to_pandas()
    if (
        sum(h["subject"].str.startswith("<")) + sum(h["relation"].str.startswith("<"))
        > 2
    ):
        print("Removing triples with literal values...")
        df = df.filter(polars.col("object").str.starts_with("<"))
    return df


@timeit
<<<<<<< HEAD
def read_with_pandas(data_path, read_only_few: int = None, sample_triples_ratio: float = None,separator:str=None):
    assert separator is not None, "separator cannot be None"
    print(f'*** Reading {data_path} with Pandas ***')
    if data_path[-3:] in [".nt","ttl", 'txt', 'csv', 'zst']:
        print('Reading with pandas.read_csv with sep ** s+ ** ...')
        df = pd.read_csv(data_path,
                         sep=separator,#"\s+",
                         header=None,
                         nrows=None if read_only_few is None else read_only_few,
                         usecols=[0, 1, 2],
                         names=['subject', 'relation', 'object'],
                         dtype=str)
=======
def read_with_pandas(
    data_path, read_only_few: int = None, sample_triples_ratio: float = None
):
    print(f"*** Reading {data_path} with Pandas ***")
    if data_path[-3:] in ["ttl", "txt", "csv", "zst", ".nt"]:
        print("Reading with pandas.read_csv with sep ** s+ ** ...")
        # TODO: if byte_pair_encoding=True, we should not use "\s+" as seperator I guess
        df = pd.read_csv(
            data_path,
            sep="\s+",
            header=None,
            nrows=None if read_only_few is None else read_only_few,
            usecols=[0, 1, 2],
            names=["subject", "relation", "object"],
            dtype=str,
            engine="python",
        )
>>>>>>> 60ec6081
    else:
        df = pd.read_parquet(data_path, engine="pyarrow")
        # (2)a Read only few if it is asked.
        if isinstance(read_only_few, int):
            if read_only_few > 0:
                print(f"Reading only few input data {read_only_few}...")
                df = df.head(read_only_few)
                print("Done !\n")
    # (3) Read only sample
    if sample_triples_ratio:
        print(f"Subsampling {sample_triples_ratio} of input data...")
        df = df.sample(frac=sample_triples_ratio)
        print("Done !\n")
    if (
        sum(df.head()["subject"].str.startswith("<"))
        + sum(df.head()["relation"].str.startswith("<"))
        > 2
    ):
        # (4) Drop Rows/triples with double or boolean: Example preprocessing
        # Drop of object does not start with **<**.
        # Specifying na to be False instead of NaN.
        print("Removing triples with literal values...")
        df = df[df["object"].str.startswith("<", na=False)]
        print("Done !\n")
    return df


<<<<<<< HEAD
def read_from_disk(data_path: str, read_only_few: int = None,
                   sample_triples_ratio: float = None, backend:str=None,separator:str=None)\
        ->Tuple[polars.DataFrame,pd.DataFrame]:
    assert backend is not None, "backend cannot be None"
    assert separator is not None, f"separator cannot be None. Currently {separator}"
=======
def read_from_disk(
    data_path: str,
    read_only_few: int = None,
    sample_triples_ratio: float = None,
    backend=None,
):
    assert backend
>>>>>>> 60ec6081
    # If path exits
    if glob.glob(data_path):
        # (1) Detect data format
        dformat = data_path[data_path.find(".") + 1 :]
        if dformat in ["ttl", "owl", "turtle", "rdf/xml"] and backend != "rdflib":
            raise RuntimeError(
<<<<<<< HEAD
                f"Data with **{dformat}** format cannot be read via --backend pandas or polars. Use --backend rdflib")
        if backend == 'pandas':
            return read_with_pandas(data_path, read_only_few, sample_triples_ratio, separator)
        elif backend == 'polars':
            return read_with_polars(data_path, read_only_few, sample_triples_ratio, separator)
        elif backend == "rdflib":
            # Lazy import
            from rdflib import Graph
            assert dformat in ["ttl", "owl", "nt", "turtle", "rdf/xml", "n3", " n-triples"],\
                f"--backend {backend} and dataformat **{dformat}** is not matching. Use --backend pandas"
            return pd.DataFrame(data=[(str(s), str(p), str(o)) for s, p, o in Graph().parse(data_path)],
                                columns=['subject', 'relation', 'object'], dtype=str)
=======
                f"Data with **{dformat}** format cannot be read via --backend pandas or polars. Use --backend rdflib"
            )

        if backend == "pandas":
            return read_with_pandas(data_path, read_only_few, sample_triples_ratio)
        elif backend == "polars":
            return read_with_polars(data_path, read_only_few, sample_triples_ratio)
        elif backend == "rdflib":
            # Lazy import
            from rdflib import Graph

            try:
                assert dformat in [
                    "ttl",
                    "owl",
                    "nt",
                    "turtle",
                    "rdf/xml",
                    "n3",
                    " n-triples",
                ]
            except AssertionError:
                raise AssertionError(
                    f"--backend {backend} and dataformat **{dformat}** is not matching. "
                    f"Use --backend pandas"
                )
            return pd.DataFrame(
                data=[(str(s), str(p), str(o)) for s, p, o in Graph().parse(data_path)],
                columns=["subject", "relation", "object"],
                dtype=str,
            )
>>>>>>> 60ec6081
        else:
            raise RuntimeError(f"--backend {backend} and {data_path} is not matching")
    else:
        print(f"{data_path} could not found!")
        return None


def read_from_triple_store(endpoint: str = None):
    """Read triples from triple store into pandas dataframe"""
    assert endpoint is not None
    assert isinstance(endpoint, str)
    query = (
        """SELECT ?subject ?predicate ?object WHERE {  ?subject ?predicate ?object}"""
    )
    response = requests.post(endpoint, data={"query": query})
    assert response.ok
    # Generator
    triples = (
        [
            triple["subject"]["value"],
            triple["predicate"]["value"],
            triple["object"]["value"],
        ]
        for triple in response.json()["results"]["bindings"]
    )
    return pd.DataFrame(
        data=triples, index=None, columns=["subject", "relation", "object"], dtype=str
    )


def get_er_vocab(data, file_path: str = None):
    # head entity and relation
    er_vocab = defaultdict(list)
    for triple in data:
        h, r, t = triple
        er_vocab[(h, r)].append(t)
    if file_path:
        save_pickle(data=er_vocab, file_path=file_path)
    return er_vocab


def get_re_vocab(data, file_path: str = None):
    # head entity and relation
    re_vocab = defaultdict(list)
    for triple in data:
        re_vocab[(triple[1], triple[2])].append(triple[0])
    if file_path:
        save_pickle(data=re_vocab, file_path=file_path)
    return re_vocab


def get_ee_vocab(data, file_path: str = None):
    # head entity and relation
    ee_vocab = defaultdict(list)
    for triple in data:
        ee_vocab[(triple[0], triple[2])].append(triple[1])
    if file_path:
        save_pickle(data=ee_vocab, file_path=file_path)
    return ee_vocab


def create_constraints(triples, file_path: str = None):
    """
    (1) Extract domains and ranges of relations
    (2) Store a mapping from relations to entities that are outside of the domain and range.
    Crete constrainted entities based on the range of relations
    :param triples:
    :return:
    Tuple[dict, dict]
    """
    assert isinstance(triples, np.ndarray)
    assert triples.shape[1] == 3

    # (1) Compute the range and domain of each relation
    range_constraints_per_rel = dict()
    domain_constraints_per_rel = dict()
    set_of_entities = set()
    set_of_relations = set()
    for e1, p, e2 in triples:
        range_constraints_per_rel.setdefault(p, set()).add(e2)
        domain_constraints_per_rel.setdefault(p, set()).add(e1)
        set_of_entities.add(e1)
        set_of_relations.add(p)
        set_of_entities.add(e2)

    for rel in set_of_relations:
        range_constraints_per_rel[rel] = list(
            set_of_entities - range_constraints_per_rel[rel]
        )
        domain_constraints_per_rel[rel] = list(
            set_of_entities - domain_constraints_per_rel[rel]
        )

    if file_path:
        save_pickle(
            data=(domain_constraints_per_rel, range_constraints_per_rel),
            file_path=file_path,
        )
    return domain_constraints_per_rel, range_constraints_per_rel


@timeit
def load_with_pandas(self) -> None:
    """Deserialize data"""
    print(f"Deserialization Path: {self.kg.deserialize_flag}\n")
    start_time = time.time()
    print("[1 / 4] Deserializing compressed entity integer mapping...")
    self.kg.entity_to_idx = pd.read_parquet(
        self.kg.deserialize_flag + "/entity_to_idx.gzip"
    )
    print(f"Done !\t{time.time() - start_time:.3f} seconds\n")
    self.kg.num_entities = len(self.kg.entity_to_idx)

    print("[2 / ] Deserializing compressed relation integer mapping...")
    start_time = time.time()
    self.kg.relation_to_idx = pd.read_parquet(
        self.kg.deserialize_flag + "/relation_to_idx.gzip"
    )
    print(f"Done !\t{time.time() - start_time:.3f} seconds\n")

    self.kg.num_relations = len(self.kg.relation_to_idx)
    print(
        "[3 / 4] Converting integer and relation mappings "
        "from from pandas dataframe to dictionaries for an easy access...",
    )
    start_time = time.time()
    self.kg.entity_to_idx = self.kg.entity_to_idx.to_dict()["entity"]
    self.kg.relation_to_idx = self.kg.relation_to_idx.to_dict()["relation"]
    print(f"Done !\t{time.time() - start_time:.3f} seconds\n")
    # 10. Serialize (9).
    print(
        "[4 / 4] Deserializing integer mapped data and mapping it to numpy ndarray..."
    )
    start_time = time.time()
    self.kg.train_set = pd.read_parquet(
        self.kg.deserialize_flag + "/idx_train_df.gzip"
    ).values
    print(f"Done !\t{time.time() - start_time:.3f} seconds\n")
    try:
        print(
            "[5 / 4] Deserializing integer mapped data and mapping it to numpy ndarray..."
        )
        self.kg.valid_set = pd.read_parquet(
            self.kg.deserialize_flag + "/idx_valid_df.gzip"
        ).values
        print("Done!\n")
    except FileNotFoundError:
        print("No valid data found!\n")
        self.kg.valid_set = None  # pd.DataFrame()

    try:
        print(
            "[6 / 4] Deserializing integer mapped data and mapping it to numpy ndarray..."
        )
        self.kg.test_set = pd.read_parquet(
            self.kg.deserialize_flag + "/idx_test_df.gzip"
        ).values
        print("Done!\n")
    except FileNotFoundError:
        print("No test data found\n")
        self.kg.test_set = None

    if self.kg.eval_model:
        if self.kg.valid_set is not None and self.kg.test_set is not None:
            # 16. Create a bijection mapping from subject-relation pairs to tail entities.
            data = np.concatenate(
                [self.kg.train_set, self.kg.valid_set, self.kg.test_set]
            )
        else:
            data = self.kg.train_set
        print("[7 / 4] Creating er,re, and ee type vocabulary for evaluation...")
        start_time = time.time()
        self.kg.er_vocab = get_er_vocab(data)
        self.kg.re_vocab = get_re_vocab(data)
        # 17. Create a bijection mapping from subject-object pairs to relations.
        self.kg.ee_vocab = get_ee_vocab(data)
        self.kg.domain_constraints_per_rel, self.kg.range_constraints_per_rel = (
            create_constraints(self.kg.train_set)
        )
        print(f"Done !\t{time.time() - start_time:.3f} seconds\n")


def save_numpy_ndarray(*, data: np.ndarray, file_path: str):
    n, d = data.shape
    assert n > 0
    assert d == 3
    with open(file_path, "wb") as f:
        np.save(f, data)


def load_numpy_ndarray(*, file_path: str):
    with open(file_path, "rb") as f:
        return np.load(f)


def save_pickle(*, data: object, file_path=str):
    pickle.dump(data, open(file_path, "wb"))


def load_pickle(*, file_path=str):
    with open(file_path, "rb") as f:
        return pickle.load(f)


def create_recipriocal_triples(x):
    """
    Add inverse triples into dask dataframe
    :param x:
    :return:
    """
    return pd.concat(
        [
            x,
            x["object"]
            .to_frame(name="subject")
            .join(x["relation"].map(lambda x: x + "_inverse").to_frame(name="relation"))
            .join(x["subject"].to_frame(name="object")),
        ],
        ignore_index=True,
    )


<<<<<<< HEAD
=======
def index_triples_with_pandas(
    train_set, entity_to_idx: dict, relation_to_idx: dict
) -> pd.core.frame.DataFrame:
    """
    :param train_set: pandas dataframe
    :param entity_to_idx: a mapping from str to integer index
    :param relation_to_idx: a mapping from str to integer index
    :param num_core: number of cores to be used
    :return: indexed triples, i.e., pandas dataframe
    """
    n, d = train_set.shape
    train_set["subject"] = train_set["subject"].apply(lambda x: entity_to_idx.get(x))
    train_set["relation"] = train_set["relation"].apply(
        lambda x: relation_to_idx.get(x)
    )
    train_set["object"] = train_set["object"].apply(lambda x: entity_to_idx.get(x))
    # train_set = train_set.dropna(inplace=True)
    if isinstance(train_set, pd.core.frame.DataFrame):
        assert (n, d) == train_set.shape
    else:
        raise KeyError("Wrong type training data")
    return train_set

>>>>>>> 60ec6081

def dataset_sanity_checking(
    train_set: np.ndarray, num_entities: int, num_relations: int
) -> None:
    """

    :param train_set:
    :param num_entities:
    :param num_relations:
    :return:
    """
    assert isinstance(train_set, np.ndarray)
    n, d = train_set.shape
    assert d == 3
    try:
        assert n > 0
    except AssertionError:
        raise AssertionError("Size of the training dataset must be greater than 0.")

    try:
        assert num_entities >= max(train_set[:, 0]) and num_entities >= max(
            train_set[:, 2]
        )
    except AssertionError:
        raise AssertionError(
            f"Entity Indexing Error:\n"
            f"Max ID of a subject or object entity in train set:"
            f"{max(train_set[:, 0])} or {max(train_set[:, 2])} is greater than num_entities:{num_entities}"
        )
    try:
        assert num_relations >= max(train_set[:, 1])
    except AssertionError:
        print(
            f"Relation Indexing Error:\n"
            f"Max ID of a relation in train set:{max(train_set[:, 1])} is greater than num_entities:{num_relations}"
        )
    # 13. Sanity checking: data types
    assert isinstance(train_set[0], np.ndarray)<|MERGE_RESOLUTION|>--- conflicted
+++ resolved
@@ -120,10 +120,8 @@
     return df_pandas
 
 
-def apply_reciprical_or_noise(
-    add_reciprical: bool, eval_model: str, df: object = None, info: str = None
-):
-    """(1) Add reciprocal triples (2) Add noisy triples"""
+def apply_reciprical_or_noise(add_reciprical: bool, eval_model: str, df: object = None, info: str = None):
+    """ (1) Add reciprocal triples (2) Add noisy triples """
     # (1) Add reciprocal triples, e.g. KG:= {(s,p,o)} union {(o,p_inverse,s)}
     if add_reciprical and eval_model:
         if df is not None:
@@ -154,7 +152,6 @@
 
 
 @timeit
-<<<<<<< HEAD
 def read_with_polars(data_path, read_only_few: int = None, sample_triples_ratio: float = None, separator:str=None) -> polars.DataFrame:
     """ Load and Preprocess via Polars """
     assert separator is not None, "separator cannot be None"
@@ -174,32 +171,6 @@
                              separator=separator)
     #except ValueError as err:
     #    raise ValueError(f"{err}\nYou may want to use a different separator.")
-=======
-def read_with_polars(
-    data_path, read_only_few: int = None, sample_triples_ratio: float = None
-) -> polars.DataFrame:
-    """Load and Preprocess via Polars"""
-    print(f"*** Reading {data_path} with Polars ***")
-    # (1) Load the data.
-    if True:  # data_path[-3:] in [".tar.gz",'txt', 'csv']:
-        print("Reading with polars.read_csv with sep **t** ...")
-        # TODO: if byte_pair_encoding=True, we should not use "\s+" as seperator I guess
-        df = polars.read_csv(
-            data_path,
-            has_header=False,
-            low_memory=False,
-            n_rows=None if read_only_few is None else read_only_few,
-            columns=[0, 1, 2],
-            dtypes=[polars.Utf8],  # str
-            new_columns=["subject", "relation", "object"],
-            separator="\t",
-        )  # \s+ doesn't work for polars
-    else:
-        if read_only_few is None:
-            df = polars.read_parquet(data_path, use_pyarrow=True)
-        else:
-            df = polars.read_parquet(data_path, n_rows=read_only_few)
->>>>>>> 60ec6081
     # (2) Sample from (1).
     if sample_triples_ratio:
         print(f"Subsampling {sample_triples_ratio} of input data {df.shape}...")
@@ -217,7 +188,6 @@
 
 
 @timeit
-<<<<<<< HEAD
 def read_with_pandas(data_path, read_only_few: int = None, sample_triples_ratio: float = None,separator:str=None):
     assert separator is not None, "separator cannot be None"
     print(f'*** Reading {data_path} with Pandas ***')
@@ -230,25 +200,6 @@
                          usecols=[0, 1, 2],
                          names=['subject', 'relation', 'object'],
                          dtype=str)
-=======
-def read_with_pandas(
-    data_path, read_only_few: int = None, sample_triples_ratio: float = None
-):
-    print(f"*** Reading {data_path} with Pandas ***")
-    if data_path[-3:] in ["ttl", "txt", "csv", "zst", ".nt"]:
-        print("Reading with pandas.read_csv with sep ** s+ ** ...")
-        # TODO: if byte_pair_encoding=True, we should not use "\s+" as seperator I guess
-        df = pd.read_csv(
-            data_path,
-            sep="\s+",
-            header=None,
-            nrows=None if read_only_few is None else read_only_few,
-            usecols=[0, 1, 2],
-            names=["subject", "relation", "object"],
-            dtype=str,
-            engine="python",
-        )
->>>>>>> 60ec6081
     else:
         df = pd.read_parquet(data_path, engine="pyarrow")
         # (2)a Read only few if it is asked.
@@ -276,28 +227,17 @@
     return df
 
 
-<<<<<<< HEAD
 def read_from_disk(data_path: str, read_only_few: int = None,
                    sample_triples_ratio: float = None, backend:str=None,separator:str=None)\
         ->Tuple[polars.DataFrame,pd.DataFrame]:
     assert backend is not None, "backend cannot be None"
     assert separator is not None, f"separator cannot be None. Currently {separator}"
-=======
-def read_from_disk(
-    data_path: str,
-    read_only_few: int = None,
-    sample_triples_ratio: float = None,
-    backend=None,
-):
-    assert backend
->>>>>>> 60ec6081
     # If path exits
     if glob.glob(data_path):
         # (1) Detect data format
         dformat = data_path[data_path.find(".") + 1 :]
         if dformat in ["ttl", "owl", "turtle", "rdf/xml"] and backend != "rdflib":
             raise RuntimeError(
-<<<<<<< HEAD
                 f"Data with **{dformat}** format cannot be read via --backend pandas or polars. Use --backend rdflib")
         if backend == 'pandas':
             return read_with_pandas(data_path, read_only_few, sample_triples_ratio, separator)
@@ -310,39 +250,6 @@
                 f"--backend {backend} and dataformat **{dformat}** is not matching. Use --backend pandas"
             return pd.DataFrame(data=[(str(s), str(p), str(o)) for s, p, o in Graph().parse(data_path)],
                                 columns=['subject', 'relation', 'object'], dtype=str)
-=======
-                f"Data with **{dformat}** format cannot be read via --backend pandas or polars. Use --backend rdflib"
-            )
-
-        if backend == "pandas":
-            return read_with_pandas(data_path, read_only_few, sample_triples_ratio)
-        elif backend == "polars":
-            return read_with_polars(data_path, read_only_few, sample_triples_ratio)
-        elif backend == "rdflib":
-            # Lazy import
-            from rdflib import Graph
-
-            try:
-                assert dformat in [
-                    "ttl",
-                    "owl",
-                    "nt",
-                    "turtle",
-                    "rdf/xml",
-                    "n3",
-                    " n-triples",
-                ]
-            except AssertionError:
-                raise AssertionError(
-                    f"--backend {backend} and dataformat **{dformat}** is not matching. "
-                    f"Use --backend pandas"
-                )
-            return pd.DataFrame(
-                data=[(str(s), str(p), str(o)) for s, p, o in Graph().parse(data_path)],
-                columns=["subject", "relation", "object"],
-                dtype=str,
-            )
->>>>>>> 60ec6081
         else:
             raise RuntimeError(f"--backend {backend} and {data_path} is not matching")
     else:
@@ -565,32 +472,6 @@
     )
 
 
-<<<<<<< HEAD
-=======
-def index_triples_with_pandas(
-    train_set, entity_to_idx: dict, relation_to_idx: dict
-) -> pd.core.frame.DataFrame:
-    """
-    :param train_set: pandas dataframe
-    :param entity_to_idx: a mapping from str to integer index
-    :param relation_to_idx: a mapping from str to integer index
-    :param num_core: number of cores to be used
-    :return: indexed triples, i.e., pandas dataframe
-    """
-    n, d = train_set.shape
-    train_set["subject"] = train_set["subject"].apply(lambda x: entity_to_idx.get(x))
-    train_set["relation"] = train_set["relation"].apply(
-        lambda x: relation_to_idx.get(x)
-    )
-    train_set["object"] = train_set["object"].apply(lambda x: entity_to_idx.get(x))
-    # train_set = train_set.dropna(inplace=True)
-    if isinstance(train_set, pd.core.frame.DataFrame):
-        assert (n, d) == train_set.shape
-    else:
-        raise KeyError("Wrong type training data")
-    return train_set
-
->>>>>>> 60ec6081
 
 def dataset_sanity_checking(
     train_set: np.ndarray, num_entities: int, num_relations: int
