import os
import numpy as np
import torch
import datetime
from .types import Tuple
from .models import (
    Shallom,
    ConEx,
    AConEx,
    QMult,
    OMult,
    ConvQ,
    ConvO,
    ComplEx,
    DistMult,
    TransE,
    Keci,
    CMult,
    KeciBase,
    Pyke,
    FMult,
    MyLCWALitModule,
    MySLCWALitModule,
)
from .models.base_model import BaseKGE
import time
import pandas as pd
import json
import glob
import pandas
import polars
import functools
import pickle
import os
import psutil
import pytorch_lightning as pl
from typing import AnyStr
from pykeen.datasets.literal_base import NumericPathDataset
from pykeen.contrib.lightning import LitModule
from pykeen.models.nbase import ERModel
from pykeen.nn.modules import interaction_resolver
from pykeen.datasets.base import PathDataset, EagerDataset
from pykeen.triples.triples_factory import CoreTriplesFactory, TriplesFactory


def timeit(func):
    @functools.wraps(func)
    def timeit_wrapper(*args, **kwargs):
        start_time = time.perf_counter()
        result = func(*args, **kwargs)
        end_time = time.perf_counter()
        total_time = end_time - start_time
        print(
            f"Took {total_time:.4f} seconds | Current Memory Usage {psutil.Process(os.getpid()).memory_info().rss / 1000000: .5} in MB"
        )
        return result

    return timeit_wrapper


def save_pickle(*, data: object, file_path=str):
    pickle.dump(data, open(file_path, "wb"))


def load_pickle(*, file_path=str):
    with open(file_path, "rb") as f:
        return pickle.load(f)


# @TODO: Could these funcs can be merged?
def select_model(
    args: dict,
    is_continual_training: bool = None,
    storage_path: str = None,
    dataset=None,
):
    isinstance(args, dict)
    assert len(args) > 0
    assert isinstance(is_continual_training, bool)
    assert isinstance(storage_path, str)
    if is_continual_training:
        print("Loading pre-trained model...")
        model, _ = intialize_model(args)
        try:
            weights = torch.load(storage_path + "/model.pt", torch.device("cpu"))
            model.load_state_dict(weights)
            for parameter in model.parameters():
                parameter.requires_grad = True
            model.train()
        except FileNotFoundError:
            print(
                f"{storage_path}/model.pt is not found. The model will be trained with random weights"
            )
        return model, _
    else:
        return (
            intialize_model(args, dataset)
            if "pykeen" in args["model"].lower()
            else intialize_model(args)
        )


def load_model(
    path_of_experiment_folder, model_name="model.pt"
) -> Tuple[object, dict, dict]:
    """Load weights and initialize pytorch module from namespace arguments"""
    print(f"Loading model {model_name}...", end=" ")
    start_time = time.time()
    # (1) Load weights..
    weights = torch.load(
        path_of_experiment_folder + f"/{model_name}", torch.device("cpu")
    )
    # (2) Loading input configuration..
    configs = load_json(path_of_experiment_folder + "/configuration.json")
    # (3) Loading the report of a training process.
    report = load_json(path_of_experiment_folder + "/report.json")
    configs["num_entities"] = report["num_entities"]
    configs["num_relations"] = report["num_relations"]
    print(f"Done! It took {time.time() - start_time:.3f}")
    # (4) Select the model
    model, _ = intialize_model(configs)
    # (5) Put (1) into (4)
    model.load_state_dict(weights)
    # (6) Set it into eval model.
    for parameter in model.parameters():
        parameter.requires_grad = False
    model.eval()
    start_time = time.time()
    print("Loading entity and relation indexes...", end=" ")
    with open(path_of_experiment_folder + "/entity_to_idx.p", "rb") as f:
        entity_to_idx = pickle.load(f)
    with open(path_of_experiment_folder + "/relation_to_idx.p", "rb") as f:
        relation_to_idx = pickle.load(f)
    assert isinstance(entity_to_idx, dict)
    assert isinstance(relation_to_idx, dict)
    print(f"Done! It took {time.time() - start_time:.4f}")
    return model, entity_to_idx, relation_to_idx


def load_model_ensemble(
    path_of_experiment_folder: str,
) -> Tuple[BaseKGE, pd.DataFrame, pd.DataFrame]:
    """Construct Ensemble Of weights and initialize pytorch module from namespace arguments

    (1) Detect models under given path
    (2) Accumulate parameters of detected models
    (3) Normalize parameters
    (4) Insert (3) into model.
    """
    print("Constructing Ensemble of ", end=" ")
    start_time = time.time()
    # (1) Detect models under given path.
    paths_for_loading = glob.glob(path_of_experiment_folder + "/model*")
    print(f"{len(paths_for_loading)} models...")
    assert len(paths_for_loading) > 0
    num_of_models = len(paths_for_loading)
    weights = None
    # (2) Accumulate parameters of detected models.
    while len(paths_for_loading):
        p = paths_for_loading.pop()
        print(f"Model: {p}...")
        if weights is None:
            weights = torch.load(p, torch.device("cpu"))
        else:
            five_weights = torch.load(p, torch.device("cpu"))
            # (2.1) Accumulate model parameters
            for k, _ in weights.items():
                if "weight" in k:
                    weights[k] = weights[k] + five_weights[k]
    # (3) Normalize parameters.
    for k, _ in weights.items():
        if "weight" in k:
            weights[k] /= num_of_models
    # (4) Insert (3) into model
    # (4.1) Load report and configuration to initialize model.
    configs = load_json(path_of_experiment_folder + "/configuration.json")
    report = load_json(path_of_experiment_folder + "/report.json")
    configs["num_entities"] = report["num_entities"]
    configs["num_relations"] = report["num_relations"]
    print(f"Done! It took {time.time() - start_time:.2f} seconds.")
    # (4.2) Select the model
    model, _ = intialize_model(configs)
    # (4.3) Put (3) into their places
    model.load_state_dict(weights, strict=True)
    # (6) Set it into eval model.
    print("Setting Eval mode & requires_grad params to False")
    for parameter in model.parameters():
        parameter.requires_grad = False
    model.eval()
    start_time = time.time()
    print("Loading entity and relation indexes...", end=" ")
    with open(path_of_experiment_folder + "/entity_to_idx.p", "rb") as f:
        entity_to_idx = pickle.load(f)
    with open(path_of_experiment_folder + "/relation_to_idx.p", "rb") as f:
        relation_to_idx = pickle.load(f)
    assert isinstance(entity_to_idx, dict)
    assert isinstance(relation_to_idx, dict)
    print(f"Done! It took {time.time() - start_time:.4f}")
    return model, entity_to_idx, relation_to_idx


def numpy_data_type_changer(train_set: np.ndarray, num: int) -> np.ndarray:
    """
    Detect most efficient data type for a given triples
    :param train_set:
    :param num:
    :return:
    """
    assert isinstance(num, int)
    if np.iinfo(np.int8).max > num:
        # print(f'Setting int8,\t {np.iinfo(np.int8).max}')
        train_set = train_set.astype(np.int8)
    elif np.iinfo(np.int16).max > num:
        # print(f'Setting int16,\t {np.iinfo(np.int16).max}')
        train_set = train_set.astype(np.int16)
    elif np.iinfo(np.int32).max > num:
        # print(f'Setting int32,\t {np.iinfo(np.int32).max}')
        train_set = train_set.astype(np.int32)
    else:
        raise TypeError("Int64?")
    return train_set


def save_checkpoint_model(trainer, model, path: str) -> None:
    """Store Pytorch model into disk"""
    try:
        torch.save(model.state_dict(), path)
    except ReferenceError as e:
        print(e)
        print(model.name)
        print("Could not save the model correctly")


def store(
    trainer,
    trained_model,
    model_name: str = "model",
    full_storage_path: str = None,
    dataset=None,
    save_as_csv=False,
) -> None:
    """
    Store trained_model model and save embeddings into csv file.
    :param trainer: an instance of trainer class
    :param dataset: an instance of KG see core.knowledge_graph.
    :param full_storage_path: path to save parameters.
    :param model_name: string representation of the name of the model.
    :param trained_model: an instance of BaseKGE see core.models.base_model .
    :param save_as_csv: for easy access of embeddings.
    :return:
    """
    assert full_storage_path is not None
    assert isinstance(model_name, str)
    assert len(model_name) > 1

    # (1) Save pytorch model in trained_model .
    save_checkpoint_model(
        trainer=trainer,
        model=trained_model,
        path=full_storage_path + f"/{model_name}.pt",
    )
    if save_as_csv:
        entity_emb, relation_ebm = trained_model.get_embeddings()
        if entity_emb is None:
            return
        if isinstance(entity_emb, list) and len(entity_emb) == 0:
            return

        if hasattr(trained_model, "dataset"):
            # if isinstance(trained_model.dataset, pykeen.datasets.base.PathDataset):
            #     # solve the problem of filtered triples in pykeen
            entity_to_idx = trained_model.dataset.entity_to_id
        else:
            entity_to_idx = pickle.load(
                open(full_storage_path + "/entity_to_idx.p", "rb")
            )
        entity_str = entity_to_idx.keys()
        # Ensure that the ordering is correct.
        assert list(range(0, len(entity_str))) == list(entity_to_idx.values())
        # TODO: model of pykeen may have empty entity_emb. Logic need to be changed here

        if isinstance(entity_emb, list) and len(entity_emb) >= 1:
            for i in range(len(entity_emb)):
                save_embeddings(
                    entity_emb[i].numpy(),
                    indexes=entity_str,
                    path=full_storage_path
                    + "/"
                    + trained_model.name
                    + "_entity_embeddings_"
                    + str(i)
                    + ".csv",
                )
        else:
            save_embeddings(
                entity_emb.numpy(),
                indexes=entity_str,
                path=full_storage_path
                + "/"
                + trained_model.name
                + "_entity_embeddings.csv",
            )
        del entity_to_idx, entity_str, entity_emb

        if relation_ebm is None:
            return

        if isinstance(relation_ebm, list) and len(relation_ebm) == 0:
            return

        relation_to_idx = pickle.load(
            open(full_storage_path + "/relation_to_idx.p", "rb")
        )
        relations_str = relation_to_idx.keys()

        if isinstance(relation_ebm, list) and len(relation_ebm) >= 1:
            for i in range(len(relation_ebm)):
                save_embeddings(
                    relation_ebm[i].numpy(),
                    indexes=relations_str,
                    path=full_storage_path
                    + "/"
                    + trained_model.name
                    + "_relation_embeddings_"
                    + str(i)
                    + ".csv",
                )
        else:
            save_embeddings(
                relation_ebm.numpy(),
                indexes=relations_str,
                path=full_storage_path
                + "/"
                + trained_model.name
                + "_relation_embeddings.csv",
            )
            del relation_ebm, relations_str, relation_to_idx


def add_noisy_triples(train_set: pd.DataFrame, add_noise_rate: float) -> pd.DataFrame:
    """
    Add randomly constructed triples
    :param train_set:
    :param add_noise_rate:
    :return:
    """
    num_triples = len(train_set)
    num_noisy_triples = int(num_triples * add_noise_rate)
    print(f"[4 / 14] Generating {num_noisy_triples} noisy triples for training data...")

    list_of_entities = pd.unique(train_set[["subject", "object"]].values.ravel())

    train_set = pd.concat(
        [
            train_set,
            # Noisy triples
            pd.DataFrame(
                {
                    "subject": np.random.choice(list_of_entities, num_noisy_triples),
                    "relation": np.random.choice(
                        pd.unique(train_set[["relation"]].values.ravel()),
                        num_noisy_triples,
                    ),
                    "object": np.random.choice(list_of_entities, num_noisy_triples),
                }
            ),
        ],
        ignore_index=True,
    )

    del list_of_entities

    assert num_triples + num_noisy_triples == len(train_set)
    return train_set


def read_or_load_kg(args, cls):
    print("*** Read or Load Knowledge Graph  ***")
    start_time = time.time()
    kg = cls(
        data_dir=args.path_dataset_folder,
        add_reciprical=args.apply_reciprical_or_noise,
        eval_model=args.eval_model,
        read_only_few=args.read_only_few,
        sample_triples_ratio=args.sample_triples_ratio,
        path_for_serialization=args.full_storage_path,
        path_for_deserialization=args.path_experiment_folder
        if hasattr(args, "path_experiment_folder")
        else None,
        backend=args.backend,
    )
    print(f"Preprocessing took: {time.time() - start_time:.3f} seconds")
    # (2) Share some info about data for easy access.
    print(kg.description_of_input)
    return kg


def get_dataset_from_pykeen(model_name, dataset, path=None):
    use_inverse_triples = False
    if "Literal" in model_name.strip():
        train_path = path + "/train.txt"
        test_path = path + "/test.txt"
        valid_path = path + "/valid.txt"
        literal_path = path + "/literals.txt"
        # @TODO: literalModel have two embeddings of entity_representations
        # should we also implment this kind of model???
        # https://github.com/pykeen/pykeen/blob/e0471a0c52b92a674e7c9186f324d6aacbebb1b1/src/pykeen/datasets/literal_base.py
        # can only use function of pykeen to load the data (sa far I know)
        return NumericPathDataset(
            training_path=train_path,
            testing_path=test_path,
            validation_path=valid_path,
            literals_path=literal_path,
        )

    if model_name.strip() == "NodePiece" or model_name.strip() == "CompGCN":
        use_inverse_triples = True
<<<<<<< HEAD

    training_tf = TriplesFactory(
        dataset.train_set,
        dataset.entity_to_idx,
        dataset.relation_to_idx,
        create_inverse_triples=use_inverse_triples,
    )
    testing_tf = TriplesFactory(
        dataset.test_set,
        dataset.entity_to_idx,
        dataset.relation_to_idx,
        create_inverse_triples=use_inverse_triples,
    )
    validation_tf = TriplesFactory(
        dataset.valid_set,
        dataset.entity_to_idx,
        dataset.relation_to_idx,
        create_inverse_triples=use_inverse_triples,
    )

=======
    
    training_tf = TriplesFactory(dataset.train_set,dataset.entity_to_idx,dataset.relation_to_idx,create_inverse_triples=use_inverse_triples,)
    testing_tf = TriplesFactory(dataset.test_set,dataset.entity_to_idx,dataset.relation_to_idx,create_inverse_triples=use_inverse_triples,)
    validation_tf = TriplesFactory(dataset.valid_set,dataset.entity_to_idx,dataset.relation_to_idx,create_inverse_triples=use_inverse_triples,)
    
>>>>>>> bbbc9cbe
    dataset = EagerDataset(training_tf, testing_tf, validation_tf)
    # train_path = path + "/train.txt"
    # test_path = path + "/test.txt"
    # valid_path = path + "/valid.txt"
    # literal_path = path + "/literals.txt"
    # return PathDataset(training_path=train_path,testing_path=test_path,validation_path=valid_path,create_inverse_triples=use_inverse_triples)
    return dataset


def get_pykeen_model(model_name: str, args, dataset):
    interaction_model = None
    passed_model = None
    model = None
    path = args["path_dataset_folder"]
    actual_name = model_name.split("_")[1]
    # dataset = get_dataset_from_pykeen(path, actual_name)
    _dataset = get_dataset_from_pykeen(actual_name, dataset, path=path)

    # initialize model by name or by interaction function
    if "interaction" in model_name.lower():
        relation_representations = None
        entity_representations = None
        intection_kwargs = args["interaction_kwargs"]

        # using class_resolver to find out the corresponding shape of interaction
        # https://pykeen.readthedocs.io/en/latest/tutorial/using_resolvers.html#using-resolvers
        interaction_instance = interaction_resolver.make(actual_name, intection_kwargs)
        if hasattr(interaction_instance, "relation_shape"):
            list_len = len(interaction_instance.relation_shape)
            relation_representations = [None for x in range(list_len)]

        if hasattr(interaction_instance, "entity_shape"):
            list_len = len(interaction_instance.entity_shape)
            entity_representations = [None for x in range(list_len)]

        # get interaction model
        interaction_model = ERModel(
            triples_factory=_dataset.training,
            entity_representations=entity_representations,
            relation_representations=relation_representations,
            interaction=actual_name,
            entity_representations_kwargs=dict(
                embedding_dim=args["embedding_dim"],
                dropout=args["input_dropout_rate"],
            ),
            relation_representations_kwargs=dict(
                embedding_dim=args["embedding_dim"],
                dropout=args["input_dropout_rate"],
            ),
            interaction_kwargs=args["interaction_kwargs"],
        )
        passed_model = interaction_model
    else:
        passed_model = actual_name
    # initialize module for pytorch-lightning trainer
    print(args["use_SLCWALitModule"])
    if args["use_SLCWALitModule"]:
        if "kvsall".lower() in args["scoring_technique"].lower():
            raise NotImplementedError(
                "kvsall is not supported by SLCWA. Please use LCWA instead."
            )
        else:
            model = MySLCWALitModule(
                dataset=_dataset,
                model=passed_model,
                model_name=actual_name,
                model_kwargs=args["pykeen_model_kwargs"],
                learning_rate=args["lr"],
                optimizer=args["optim"],
                batch_size=args["batch_size"],
                args=args,
                negative_sampler="basic",
                negative_sampler_kwargs=dict(
                    filtered=True, num_negs_per_pos=args["neg_ratio"]
                ),
            )
    else:
        if "NegSample".lower() in args["scoring_technique"].lower():
            raise NotImplementedError(
                "NegSample is not supported by LCWA. Please use SLCWA instead."
            )
        else:
            model = MyLCWALitModule(
                dataset=_dataset,
                model=passed_model,
                model_name=actual_name,
                learning_rate=args["lr"],
                optimizer=args["optim"],
                model_kwargs=args["pykeen_model_kwargs"],
                batch_size=args["batch_size"],
                args=args,
            )
    return model


def intialize_model(args: dict, dataset=None) -> Tuple[pl.LightningModule, AnyStr]:
    print("Initializing the selected model...", end=" ")
    # @TODO: Apply construct_krone as callback? or use KronE_QMult as a prefix.
    start_time = time.time()
    model_name = args["model"]

    if "pykeen" in model_name.lower():
        model = get_pykeen_model(model_name, args, dataset)
        form_of_labelling = "EntityPrediction"
        # import pdb; pdb.set_trace()
    elif model_name == "KronELinear":
        model = KronELinear(args=args)
        form_of_labelling = "EntityPrediction"
    elif model_name == "KPDistMult":
        model = KPDistMult(args=args)
        form_of_labelling = "EntityPrediction"
    elif model_name == "KPFullDistMult":
        # Full compression of entities and relations.
        model = KPFullDistMult(args=args)
        form_of_labelling = "EntityPrediction"
    elif model_name == "KronE":
        model = KronE(args=args)
        form_of_labelling = "EntityPrediction"
    elif model_name == "KronE_wo_f":
        model = KronE_wo_f(args=args)
        form_of_labelling = "EntityPrediction"
    elif model_name == "Shallom":
        model = Shallom(args=args)
        form_of_labelling = "RelationPrediction"
    elif model_name == "ConEx":
        model = ConEx(args=args)
        form_of_labelling = "EntityPrediction"
    elif model_name == "AConEx":
        model = AConEx(args=args)
        form_of_labelling = "EntityPrediction"
    elif model_name == "QMult":
        model = QMult(args=args)
        form_of_labelling = "EntityPrediction"
    elif model_name == "OMult":
        model = OMult(args=args)
        form_of_labelling = "EntityPrediction"
    elif model_name == "ConvQ":
        model = ConvQ(args=args)
        form_of_labelling = "EntityPrediction"
    elif model_name == "ConvO":
        model = ConvO(args=args)
        form_of_labelling = "EntityPrediction"
    elif model_name == "ComplEx":
        model = ComplEx(args=args)
        form_of_labelling = "EntityPrediction"
    elif model_name == "DistMult":
        model = DistMult(args=args)
        form_of_labelling = "EntityPrediction"
    elif model_name == "TransE":
        model = TransE(args=args)
        form_of_labelling = "EntityPrediction"
    elif model_name == "Pyke":
        model = Pyke(args=args)
        form_of_labelling = "Pyke"
    elif model_name == "Keci":
        model = Keci(args=args)
        form_of_labelling = "EntityPrediction"
    elif model_name == "CMult":
        model = CMult(args=args)
        form_of_labelling = "EntityPrediction"
    # elif for PYKEEN https://github.com/dice-group/dice-embeddings/issues/54
    else:
        raise ValueError
    return model, form_of_labelling


def load_json(p: str) -> dict:
    assert os.path.isfile(p)
    with open(p, "r") as r:
        args = json.load(r)
    return args


def save_embeddings(embeddings: np.ndarray, indexes, path: str) -> None:
    """
    Save it as CSV if memory allows.
    :param embeddings:
    :param indexes:
    :param path:
    :return:
    """
    try:
        _indexes = list(indexes)
        if len(embeddings.shape) > 2:
            embeddings = embeddings.reshape(embeddings.shape[0], -1)

        if embeddings.shape[0] > len(indexes):
            # models from pykeen may have n*len(indexs) rows of relations and entities(n=1,2,..,Z)
            num_of_extends = embeddings.shape[0] // len(indexes)
            for _ in range(num_of_extends - 1):
                _indexes.extend(indexes)

        df = pd.DataFrame(embeddings, index=_indexes)
        del embeddings
        num_mb = df.memory_usage(index=True, deep=True).sum() / (10**6)
        if num_mb > 10**6:
            df = dd.from_pandas(df, npartitions=len(df) / 100)
            # PARQUET wants columns to be stn
            df.columns = df.columns.astype(str)
            df.to_parquet(path)
        else:
            df.to_csv(path)
    except KeyError or AttributeError as e:
        print(
            "Exception occurred at saving entity embeddings. Computation will continue"
        )
        print(e)
    del df


def random_prediction(pre_trained_kge):
    head_entity: List[str]
    relation: List[str]
    tail_entity: List[str]
    head_entity = pre_trained_kge.sample_entity(1)
    relation = pre_trained_kge.sample_relation(1)
    tail_entity = pre_trained_kge.sample_entity(1)
    triple_score = pre_trained_kge.triple_score(
        head_entity=head_entity, relation=relation, tail_entity=tail_entity
    )
    return f"( {head_entity[0]},{relation[0]}, {tail_entity[0]} )", pd.DataFrame(
        {"Score": triple_score}
    )


def deploy_triple_prediction(pre_trained_kge, str_subject, str_predicate, str_object):
    triple_score = pre_trained_kge.triple_score(
        head_entity=[str_subject], relation=[str_predicate], tail_entity=[str_object]
    )
    return f"( {str_subject}, {str_predicate}, {str_object} )", pd.DataFrame(
        {"Score": triple_score}
    )


def deploy_tail_entity_prediction(pre_trained_kge, str_subject, str_predicate, top_k):
    if pre_trained_kge.model.name == "Shallom":
        print("Tail entity prediction is not available for Shallom")
        raise NotImplementedError
    scores, entity = pre_trained_kge.predict_topk(
        head_entity=[str_subject], relation=[str_predicate], topk=top_k
    )
    return f"(  {str_subject},  {str_predicate}, ? )", pd.DataFrame(
        {"Entity": entity, "Score": scores}
    )


def deploy_head_entity_prediction(pre_trained_kge, str_object, str_predicate, top_k):
    if pre_trained_kge.model.name == "Shallom":
        print("Head entity prediction is not available for Shallom")
        raise NotImplementedError

    scores, entity = pre_trained_kge.predict_topk(
        tail_entity=[str_object], relation=[str_predicate], topk=top_k
    )
    return f"(  ?,  {str_predicate}, {str_object} )", pd.DataFrame(
        {"Entity": entity, "Score": scores}
    )


def deploy_relation_prediction(pre_trained_kge, str_subject, str_object, top_k):
    scores, relations = pre_trained_kge.predict_topk(
        head_entity=[str_subject], tail_entity=[str_object], topk=top_k
    )
    return f"(  {str_subject}, ?, {str_object} )", pd.DataFrame(
        {"Relations": relations, "Score": scores}
    )


def semi_supervised_split(
    train_set: np.ndarray, train_split_ratio=None, calibration_split_ratio=None
):
    """
    Split input triples into three splits
    1. split corresponds to the first 10% of the input
    2. split corresponds to the second 10% of the input
    3. split corresponds to the remaining data.
    """
    # Divide train_set into
    n, d = train_set.shape
    assert d == 3
    # (1) Select X % of the first triples for the training.
    train = train_set[: int(n * train_split_ratio)]
    # (2) Select remaining first Y % of the triples for the calibration.
    calibration = train_set[len(train) : len(train) + int(n * calibration_split_ratio)]
    # (3) Consider remaining triples as unlabelled.
    unlabelled = train_set[-len(train) - len(calibration) :]
    print(
        f"Shapes:\tTrain{train.shape}\tCalib:{calibration.shape}\tUnlabelled:{unlabelled.shape}"
    )
    return train, calibration, unlabelled


def p_value(non_conf_scores, act_score):
    if len(act_score.shape) < 2:
        act_score = act_score.unsqueeze(-1)

    # return (torch.sum(non_conf_scores >= act_score) + 1) / (len(non_conf_scores) + 1)
    return (torch.sum(non_conf_scores >= act_score, dim=-1) + 1) / (
        len(non_conf_scores) + 1
    )


def norm_p_value(p_values, variant):
    if len(p_values.shape) < 2:
        p_values = p_values.unsqueeze(0)

    if variant == 0:
        norm_p_values = p_values / (torch.max(p_values, dim=-1).values.unsqueeze(-1))
    else:
        norm_p_values = p_values.scatter_(
            1,
            torch.max(p_values, dim=-1).indices.unsqueeze(-1),
            torch.ones_like(p_values),
        )
    return norm_p_values


def is_in_credal_set(p_hat, pi):
    if len(p_hat.shape) == 1:
        p_hat = p_hat.unsqueeze(0)
    if len(pi.shape) == 1:
        pi = pi.unsqueeze(0)

    c = torch.cumsum(torch.flip(p_hat, dims=[-1]), dim=-1)
    rev_pi = torch.flip(pi, dims=[-1])
    return torch.all(c <= rev_pi, dim=-1)


def gen_lr(p_hat, pi):
    if len(p_hat.shape) < 2:
        p_hat = p_hat.unsqueeze(0)
    if len(pi.shape) < 2:
        pi = pi.unsqueeze(0)

    with torch.no_grad():
        # Sort values
        sorted_pi_rt = pi.sort(descending=True)

        sorted_pi = sorted_pi_rt.values
        sorted_p_hat = torch.gather(p_hat, 1, sorted_pi_rt.indices)

        def search_fn(sorted_p_hat, sorted_pi, sorted_pi_rt_ind):
            result_probs = torch.zeros_like(sorted_p_hat)

            for i in range(sorted_p_hat.shape[0]):
                # Search for loss
                proj = torch.zeros_like(sorted_p_hat[i])

                j = sorted_p_hat[i].shape[0] - 1
                while j >= 0:
                    lookahead = det_lookahead(sorted_p_hat[i], sorted_pi[i], j, proj)
                    proj[lookahead : j + 1] = (
                        sorted_p_hat[i][lookahead : j + 1]
                        / torch.sum(sorted_p_hat[i][lookahead : j + 1])
                        * (sorted_pi[i][lookahead] - torch.sum(proj[j + 1 :]))
                    )

                    j = lookahead - 1

                # e-arrange projection again according to original order
                proj = proj[sorted_pi_rt_ind[i].sort().indices]

                result_probs[i] = proj
            return result_probs

        is_c_set = is_in_credal_set(sorted_p_hat, sorted_pi)

        sorted_p_hat_non_c = sorted_p_hat[~is_c_set]
        sorted_pi_non_c = sorted_pi[~is_c_set]
        sorted_pi_ind_c = sorted_pi_rt.indices[~is_c_set]

        result_probs = torch.zeros_like(sorted_p_hat)
        result_probs[~is_c_set] = search_fn(
            sorted_p_hat_non_c, sorted_pi_non_c, sorted_pi_ind_c
        )
        result_probs[is_c_set] = p_hat[is_c_set]

    p_hat = torch.clip(p_hat, 1e-5, 1.0)
    result_probs = torch.clip(result_probs, 1e-5, 1.0)

    divergence = F.kl_div(p_hat.log(), result_probs, log_target=False, reduction="none")
    divergence = torch.sum(divergence, dim=-1)

    result = torch.where(is_c_set, torch.zeros_like(divergence), divergence)

    return torch.mean(result)


def det_lookahead(p_hat, pi, ref_idx, proj, precision=1e-5):
    for i in range(ref_idx):
        prop = p_hat[i : ref_idx + 1] / torch.sum(p_hat[i : ref_idx + 1])
        prop *= pi[i] - torch.sum(proj[ref_idx + 1 :])

        # Check violation
        violates = False
        # TODO: Make this more efficient by using cumsum
        for j in range(len(prop)):
            if (torch.sum(prop[j:]) + torch.sum(proj[ref_idx + 1 :])) > (
                torch.max(pi[i + j :]) + precision
            ):
                violates = True
                break

        if not violates:
            return i

    return ref_idx


def construct_p_values(non_conf_scores, preds, non_conf_score_fn):
    num_class = preds.shape[1]
    tmp_non_conf = torch.zeros([preds.shape[0], num_class]).detach()
    p_values = torch.zeros([preds.shape[0], num_class]).detach()
    for clz in range(num_class):
        tmp_non_conf[:, clz] = non_conf_score_fn(
            preds, torch.tensor(clz).repeat(preds.shape[0])
        )
        p_values[:, clz] = p_value(non_conf_scores, tmp_non_conf[:, clz])
    return p_values


def non_conformity_score_prop(predictions, targets) -> torch.Tensor:
    if len(predictions.shape) == 1:
        predictions = predictions.unsqueeze(0)
    if len(targets.shape) == 1:
        targets = targets.unsqueeze(1)

    class_val = torch.gather(predictions, 1, targets.type(torch.int64))
    num_class = predictions.shape[1]

    # Exclude the target class here
    indices = torch.arange(0, num_class).view(1, -1).repeat(predictions.shape[0], 1)
    mask = torch.zeros_like(indices).bool()
    mask.scatter_(1, targets.type(torch.int64), True)

    selected_predictions = predictions[~mask].view(-1, args.num_classes - 1)

    return torch.max(selected_predictions, dim=-1).values.squeeze() / (
        class_val.squeeze() + args.non_conf_score_prop_gamma + 1e-5
    )


def non_conformity_score_diff(predictions, targets) -> torch.Tensor:
    if len(predictions.shape) == 1:
        predictions = predictions.unsqueeze(0)
    if len(targets.shape) == 1:
        targets = targets.unsqueeze(1)
    num_class = predictions.shape[1]
    class_val = torch.gather(predictions, 1, targets.type(torch.int64))

    # Exclude the target class here
    indices = torch.arange(0, num_class).view(1, -1).repeat(predictions.shape[0], 1)
    mask = torch.zeros_like(indices).bool()
    mask.scatter_(1, targets.type(torch.int64), True)

    selected_predictions = predictions[~mask].view(-1, num_class - 1)

    return torch.max(selected_predictions - class_val, dim=-1).values


@timeit
def vocab_to_parquet(vocab_to_idx, name, path_for_serialization, print_into):
    # @TODO: This function should take any DASK/Pandas DataFrame or Series.
    print(print_into)
    vocab_to_idx.to_parquet(
        path_for_serialization + f"/{name}", compression="gzip", engine="pyarrow"
    )
    print("Done !\n")


def create_experiment_folder(folder_name="Experiments"):
    directory = os.getcwd() + "/" + folder_name + "/"
    # folder_name = str(datetime.datetime.now())
    folder_name = str(datetime.datetime.now()).replace(":", "-")
    # path_of_folder = directory + folder_name
    path_of_folder = os.path.join(directory, folder_name)
    os.makedirs(path_of_folder)
    return path_of_folder


def continual_training_setup_executor(executor):
    if executor.is_continual_training:
        # (4.1) If it is continual, then store new models on previous path.
        executor.storage_path = executor.args.full_storage_path
    else:
        # (4.2) Create a folder for the experiments.
        executor.args.full_storage_path = create_experiment_folder(
            folder_name=executor.args.storage_path
        )
        executor.storage_path = executor.args.full_storage_path
        with open(
            executor.args.full_storage_path + "/configuration.json", "w"
        ) as file_descriptor:
            temp = vars(executor.args)
            json.dump(temp, file_descriptor, indent=3)


def exponential_function(
    x: np.ndarray, lam: float, ascending_order=True
) -> torch.FloatTensor:
    # A sequence in exponentially decreasing order
    result = np.exp(-lam * x) / np.sum(np.exp(-lam * x))
    assert 0.999 < sum(result) < 1.0001
    result = np.flip(result) if ascending_order else result
    return torch.tensor(result.tolist())


@timeit
def load_numpy(path) -> np.ndarray:
    print("Loading indexed training data...", end="")
    with open(path, "rb") as f:
        data = np.load(f)
    return data


def init_wandb(args):
    import wandb
    from pytorch_lightning.loggers import WandbLogger

    dataset_name = args.path_dataset_folder.split("/")[1]
    config = {
        "epoch": args.num_epochs,
        "lr": args.lr,
        "embedding_dim": args.embedding_dim,
        "optimizer": args.optim,
    }

    if args.trainer != "PL":
        # wandb for the other trainers
        # performance_test
        wandb.init(
            project="performance_test",
            config=config,
            name=f"{args.model}-{dataset_name}",
        )

    else:
        wandb_logger = WandbLogger(
            project="performance_test",
            name=f"{args.model}-{dataset_name}",
            config=config,
        )
        args.logger = wandb_logger

    return args<|MERGE_RESOLUTION|>--- conflicted
+++ resolved
@@ -415,34 +415,11 @@
 
     if model_name.strip() == "NodePiece" or model_name.strip() == "CompGCN":
         use_inverse_triples = True
-<<<<<<< HEAD
-
-    training_tf = TriplesFactory(
-        dataset.train_set,
-        dataset.entity_to_idx,
-        dataset.relation_to_idx,
-        create_inverse_triples=use_inverse_triples,
-    )
-    testing_tf = TriplesFactory(
-        dataset.test_set,
-        dataset.entity_to_idx,
-        dataset.relation_to_idx,
-        create_inverse_triples=use_inverse_triples,
-    )
-    validation_tf = TriplesFactory(
-        dataset.valid_set,
-        dataset.entity_to_idx,
-        dataset.relation_to_idx,
-        create_inverse_triples=use_inverse_triples,
-    )
-
-=======
     
     training_tf = TriplesFactory(dataset.train_set,dataset.entity_to_idx,dataset.relation_to_idx,create_inverse_triples=use_inverse_triples,)
     testing_tf = TriplesFactory(dataset.test_set,dataset.entity_to_idx,dataset.relation_to_idx,create_inverse_triples=use_inverse_triples,)
     validation_tf = TriplesFactory(dataset.valid_set,dataset.entity_to_idx,dataset.relation_to_idx,create_inverse_triples=use_inverse_triples,)
     
->>>>>>> bbbc9cbe
     dataset = EagerDataset(training_tf, testing_tf, validation_tf)
     # train_path = path + "/train.txt"
     # test_path = path + "/test.txt"
