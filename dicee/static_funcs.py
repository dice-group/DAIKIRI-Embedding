--- conflicted
+++ resolved
@@ -3,12 +3,7 @@
 import torch
 import datetime
 from .types import Tuple
-from .models import Shallom, ConEx, AConEx, QMult, OMult, ConvQ, ConvO, ComplEx, DistMult, TransE, Keci, CMult, \
-<<<<<<< HEAD
-    KeciBase, Pyke, FMult, GFMult
-=======
-    KeciBase, Pyke, FMult, FMult2
->>>>>>> bcdf7848
+from .models import Shallom, ConEx, AConEx, QMult, OMult, ConvQ, ConvO, ComplEx, DistMult, TransE, Keci, CMult, KeciBase, Pyke, FMult, FMult2, GFMult
 from .models.base_model import BaseKGE
 import time
 import pandas as pd
@@ -328,13 +323,11 @@
     elif model_name == 'FMult':
         model = FMult(args=args)
         form_of_labelling = 'EntityPrediction'
-<<<<<<< HEAD
+    elif model_name == 'FMult2':
+        model = FMult2(args=args)
+        form_of_labelling = 'EntityPrediction'
     elif model_name == 'GFMult':
         model = GFMult(args=args)
-=======
-    elif model_name == 'FMult2':
-        model = FMult2(args=args)
->>>>>>> bcdf7848
         form_of_labelling = 'EntityPrediction'
     # elif for PYKEEN https://github.com/dice-group/dice-embeddings/issues/54
     else:
