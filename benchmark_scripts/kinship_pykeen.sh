--- conflicted
+++ resolved
@@ -117,14 +117,5 @@
 # python ../main.py --storage_path ./slcwa32_pykeen_complex_kinship_cpu --path_dataset_folder ../KGs/KINSHIP --model Pykeen_ComplEx --num_epochs 100 --scoring_technique "NegSample" --batch_size 512 --lr 0.01 --embedding_dim 32 --gpus 0 --neg_ratio 32 --pykeen_model_kwargs embedding_dim=32 loss="BCEWithLogitsLoss" --save_embeddings_as_csv --eval_model "train_val_test" --num_core 1 --accelerator "auto" --optim "Adam" --normalization "None" --use_SLCWALitModule
 
 
-<<<<<<< HEAD
-((i--))
-done
-
-
-
- 
-=======
 # ((i--))
-# done
->>>>>>> 8df41c8b
+# done